# (PART) Advanced methods {-}

# Making maps with R {#adv-map}

## Prerequisites {-}

- This chapter requires the following packages that we have already been using:

```{r, message = FALSE} 
library(sf)
library(spData)
library(spDataLarge)
library(tidyverse)
```

- In addition it uses the following visualization packages:

```{r}
library(tmap)    # for static and interactive maps
library(leaflet) # for interactive maps
library(mapview) # for interactive maps
library(shiny)   # for web applications
```

## Introduction

A satisfying and important aspect of geographic research is producing and communicating the results in the form of maps.
Map making --- the art of Cartography --- is an ancient skill that involves precision, consideration of the map-reader and often an element of creativity.
Basic plotting of geographic data is straightforward in R with `plot()` (see section \@ref(basic-map)), and it is possible to create advanced maps using base R methods [@murrell_r_2016].

This chapter focuses on dedicated map-making packages, especially **tmap**, for reasons that are explained in section \@ref(static-maps).
There are a multitude of options but when learning a new skill (in this case map making), it makes sense to gain depth-of-knowledge in one package before branching out, a concept that also applies to the choice of programming language as we saw in Chapter \@ref(intro).
It is worth developing advanced map making skills not only because it is a fun activity that can produce beautiful results. 
Map making also has important practical applications.
A carefully crafted map can help ensure that time spent in the analysis phases of geocomputational projects --- for example using methods covered in chapters \@ref(spatial-class) to \@ref(transform) --- are communicated effectively [@brewer_designing_2015]:

> Amateur-looking maps can undermine your audience’s ability to understand important information and weaken the presentation of a professional data investigation.

<!-- Todo: consider adding footnote saying it's good to focus on visualization early as in R4DS but that we cover it later because there's a risk of getting distracted by pretty pictures to the detriment of good analysis. -->

Maps have been used for several thousand years for a wide variety of purposes.
Historic examples include maps of buildings and land ownership in the Old Babylonian dynasty more than 3000 years ago and Ptolemy's world map in his masterpiece *Geography* nearly 2000 years ago [@talbert_ancient_2014].
However, maps have historically been out of reach for everyday people.

Modern computing has the potential to change this.
Map making skills can also help meet research and public engagement objectives.
From a research perspective clear maps are often be the best way to present the results of geocomputational research.
From policy and 'citizen science' perspectives, attractive and engaging maps can help change peoples' minds, based on the evidence.
Map making is therefore a critical part of geocomputation and its emphasis not only on describing, but also *changing* the world (see Chapter \@ref(intro)).

<!-- info about relation between efficiency and editability -->
<!-- intro to the chapter structure -->

## Static maps

Static maps are the most common type of visual output from geocomputation.
They are fixed images that can be included in printed outputs or published online.
The majority of maps contained in this book are static maps saved as `.png` files (interactive maps are covered in section \@ref(interactive-maps)).

The generic `plot()` function is often the fastest way to create static maps from vector and raster spatial objects, as demonstrated in sections \@ref(basic-map) and \@ref(basic-map-raster).
Sometimes the simplicity and speed of this approach is sufficient, especially during the development phase of a project:
when using R interactively to understand a geographic dataset, you will likely be the only person who sees them.
The base R approach is also extensible, with `plot()` offering dozens of arguments and the **grid** providing functions for low-level control of graphical outputs, --- see *R Graphics* [@murrell_r_2016], especially  Chapter [14](https://www.stat.auckland.ac.nz/~paul/RG2e/chapter14.html).
The focus of this section, however, is making static with **tmap**.

Why **tmap**?
It is a powerful and flexible map-making package with sensible defaults.
It has a concise syntax that allows for the creation of attractive maps with minimal code, that will be familiar to **ggplot2** users.
Furthermore, **tmap** has a unique capability to generate static and interactive maps using the same code via `tmap_mode()`.
It accepts a wider range of spatial classes (including `raster` objects) than alternatives such as **ggplot2**, as documented in vignettes [`tmap-nutshell`](https://cran.r-project.org/web/packages/tmap/vignettes/tmap-nutshell.html) and [`tmap-modes`](https://cran.r-project.org/web/packages/tmap/vignettes/tmap-modes.html) and an academic paper on the subject [@tennekes_tmap_2018].
This section teaches how to make static maps with **tmap**, emphasizing the important aesthetic and layout options.

### tmap basics

**tmap** generates maps with sensible defaults for a wide range of spatial objects with `tm_shape()` (which accepts raster and vector objects), followed by one or more layer elements such as `tm_fill()` and `tm_dots()`.
These functions are used singularly and in combination in the code chunk below, which generates the maps presented in Figure \@ref(fig:tmshape):

```{r, eval=FALSE}
# Add fill layer to nz shape
tm_shape(nz) + tm_fill() 
# Add border layer to nz shape
tm_shape(nz) + tm_borders() 
# Add fill and border layers to nz shape
tm_shape(nz) + tm_fill() + tm_borders() 
```

```{r tmshape, echo=FALSE, fig.cap="New Zealand's shape plotted with fill (left), border (middle) and fill *and* border (right) layers added using **tmap** functions."}
source("code/09-tmshape.R")
```

The object passed to `tm_shape()` in this case is `nz`, which represents the regions of New Zealand.
Layers are added to represent `nz` visually, with `tm_fill()` and `tm_borders()` creating shaded areas (left panel) and border outlines (middle panel) in Figure \@ref(fig:tmshape), respectively.

This is an intuitive approach to map making:
the common task of *adding* new layers is undertaken by the addition operator `+`, followed by `tm_*()`.
The asterisk (\*) refers to a wide range of layer types which have self-explanatory names including `fill`, `borders` (demonstrated above), `bubbles`, `text` and `raster`  (see ``?`tmap-element``` for a list of available elements).
This 'layering' is illustrated in the right panel of Figure \@ref(fig:tmshape), which shows the result of adding a border *on top of* the fill layer.
The order in which layers are added is the order in which they are rendered.

```{block2 qtm, type = 'rmdnote'}
`qtm()` is a handy function for **q**uickly creating **t**map **m**aps (hence the snappy name).
It is concise and provides a good default visualization in many cases:
`qtm(nz)`, for example, is equivalent to `tm_shape(nz) + tm_fill() + tm_borders()`.
Further, layers can be added concisely using multiple `qtm()` calls, such as `qtm(nz) + qtm(nz_height)`.
The disadvantage is that it makes aesthetics of individual layers harder to control, explaining why we avoid teaching it in this chapter.
```

### Map objects {#map-obj}

A useful feature of **tmap** is its ability to store *objects* representing maps.
The code chunk below demonstrates this by saving the last plot in Figure \@ref(fig:tmshape) as an object of class `tmap` (note the use of `tm_polygons()` which condenses `tm_fill()  + tm_borders()` into a single function):

```{r}
map_nz = tm_shape(nz) + tm_polygons()
class(map_nz)
```

`map_nz` can be plotted later, for example by adding additional layers (as shown below) or simply running `map_nz` in the console, which is equivalent to `print(map_nz)`.

New *shapes* can be added with `+ tm_shape(new_obj)`.
In this case `new_obj` represents a new spatial object to be plotted on top of preceding layers.
When a new shape is added in this way all subsequent aesthetic functions refer to it, until another new shape is added.
This syntax allows the creation of maps with multiple shapes and layers, as illustrated in the next code chunk which uses the function `tm_raster()` to plot a raster layer (with `alpha` set to make the layer semi-transparent):

```{r, results='hide'}
map_nz1 = map_nz +
  tm_shape(nz_elev) + tm_raster(alpha = 0.7)
```

Building on the previously created `map_nz` object, the preceding code creates a new map object `map_nz1` that contains another shape (`nz_eleve`) representing average elevation across New Zealand (see Figure \@ref(fig:tmlayers), left).
More shapes and layers can be added, as illustrated in the code chunk below which creates `nz_water`, representing New Zealand's [territorial waters](https://en.wikipedia.org/wiki/Territorial_waters), and adds the resulting lines to an existing map object.

```{r}
nz_water = st_union(nz) %>% st_buffer(22200) %>% 
  st_cast(to = "LINESTRING")
map_nz2 = map_nz1 +
  tm_shape(nz_water) + tm_lines()
```

There is no limit to the number of layers or shapes that can be added to `tmap` objects.
The same shape can even be used multiple times.
The final map illustrated in Figure \@ref(fig:tmlayers) is created by adding a layer representing high points (stored in the object `nz_height`) onto the previously created `map_nz2` object with `tm_dots()` (see `?tm_dots` and `?tm_bubbles` for details on **tmap**'s point plotting functions).
The resulting map, which has four layers, is illustrated in the right-hand panel of:

```{r}
map_nz3 = map_nz2 +
  tm_shape(nz_height) + tm_dots()
```

A useful and little known feature of **tmap** is that multiple map objects can be arranged in a single 'metaplot' with `tmap_arrange()`.
This is demonstrated in the code chunk below which plots `map_nz1` to `map_nz3`, resulting in Figure \@ref(fig:tmlayers).

```{r tmlayers, fig.cap="Maps with additional layers added to the final map of Figure 9.1."}
tmap_arrange(map_nz1, map_nz2, map_nz3)
```

Additional elements can also be added with the `+` operator.
Aesthetic settings, however, are controlled by arguments to layer functions.

### Aesthetics

The plots in the previous section demonstrate **tmap**'s default aesthetic settings.
Grey shades are used for `tm_fill()` and  `tm_bubbles()` layers and a continuous black line is used to represent lines created with `tm_lines()`.
Of course, these default values and other aesthetics can be overridden.
The purpose this section is to show how.

There are two main types of map aesthetics: those that change with the data and those that are constant.
Unlike **ggplot2** which uses the helper function `aes()` to represent the former, **tmap** layer functions accept aesthetic arguments that are either constant values *or* variable fields.
The most commonly used aesthetics for fill and border layers include color, transparency, line width and line type, set with `col`, `alpha`, `lwd`, and `lty` arguments respectively.
The impact of setting these with fixed values is illustrated in Figure \@ref(fig:tmstatic).

```{r tmstatic, fig.cap="The impact of changing commonly used fill and border aesthetics to fixed values."}
ma1 = tm_shape(nz) + tm_fill(col = "red")
ma2 = tm_shape(nz) + tm_fill(col = "red", alpha = 0.3)
ma3 = tm_shape(nz) + tm_borders(col = "blue")
ma4 = tm_shape(nz) + tm_borders(lwd = 3)
ma5 = tm_shape(nz) + tm_borders(lty = 2)
ma6 = tm_shape(nz) + tm_fill(col = "red", alpha = 0.3) +
  tm_borders(col = "blue", lwd = 3, lty = 2)
tmap_arrange(ma1, ma2, ma3, ma4, ma5, ma6)
```

Like base R plots, arguments defining aesthetics can also receive values that vary.
Unlike the base R code below (which generates the left panel in Figure \@ref(fig:tmcol)), **tmap** aesthetic arguments will not accept a numeric vector:

```{r, eval=FALSE}
plot(st_geometry(nz), col = nz$Land_area)  # works
tm_shape(nz) + tm_fill(col = nz$Land_area) # fails
#> Error: Fill argument neither colors nor valid variable name(s)
```

Instead `col` (and other aesthetics that can vary such as `lwd` for line layers and `size` for point layers) requires a character string naming an attribute associated with the geometry to be plotted.
Thus, one would achieve the desired result as follows (plotted in the right-hand panel of Figure \@ref(fig:tmcol)):

```{r, fig.show='hide'}
tm_shape(nz) + tm_fill(col = "Land_area")
```

```{r tmcol, fig.cap="Comparison of base (left) and tmap (right) handling of a numeric color field.", echo=FALSE, out.width="50%", fig.show='hold'}
plot(nz["Land_area"])    
tm_shape(nz) + tm_fill(col = "Land_area")
```

An important argument in functions defining aesthetic layers such as `tm_fill()` is `title`, which sets the title of the associated legend.
The following code chunk demonstrates this functionality by providing a more attractive name than the variable name `Land_area` (note the use of `expression()` for to create superscript text):

```{r}
legend_title = expression("Area (km"^2*")")
map_nza = tm_shape(nz) +
  tm_fill(col = "Land_area", title = legend_title) + tm_borders()
```

### Color settings

Color settings are an important part of map design.
They can have a major impact on how spatial variability is portrayed as illustrated in Figure \@ref(fig:tmpal).
This shows four ways of coloring regions in New Zealand depending on median income, from left to right (and demonstrated in the code chunk below):

- The default setting uses 'pretty' breaks, described in the next paragraph
- `breaks` which allows you to manually set the breaks
- `n` which sets the number of bins into which numeric variables are categorized
- `palette` which defines the color scheme, for example `RdBu`

```{r, eval=FALSE}
breaks = c(0, 3, 4, 5) * 10000
tm_shape(nz) + tm_polygons(col = "Median_income")
tm_shape(nz) + tm_polygons(col = "Median_income", breaks = breaks)
tm_shape(nz) + tm_polygons(col = "Median_income", n = 10)
tm_shape(nz) + tm_polygons(col = "Median_income", palette = "RdBu")
```

```{r tmpal, fig.cap="Illustration of settings that affect color settings. The results show (from left to right): default settings, manual breaks, n breaks, and the impact of changing the palette.", echo=FALSE}
source("code/09-tmpal.R", print.eval = TRUE)
```

Another way to change color settings is by altering color break (or bin) settings.
In addition to manually setting `breaks` **tmap** allows users to specify algorithms to automatically create breaks with the `style` argument.
Six of the most useful break styles are illustrated in Figure \@ref(fig:break-styles) and described in the bullet points below:

- `style = pretty`, the default setting, rounds breaks into whole numbers where possible and spaces them evenly
- `style = equal` divides input values into bins of equal range, and is appropriate for variables with a uniform distribution (not recommended for variables with a skewed distribution as the resulting map may end-up having little color diversity)
- `style = quantile` ensures the same number of observations fall into each category (with the potential down side that bin ranges can vary widely)
- `style = jenks` identifies groups of similar values in the data and maximizes the differences between categories
- `style = cont` (and `order`) present a large number of colors over continuous color field, and are particularly suited for continuous rasters (`order` can help visualize skewed distributions)
- `style = cat` was designed to represent categorical values and assures that each category receives a unique color

```{r break-styles, fig.cap="Illustration of different binning methods set using the style argument in tmap.", echo=FALSE}
source("code/09-break-styles.R")
```

```{block2 break-style-note, type='rmdnote'}
Although `style` is an argument of **tmap** functions it in facts originates as an argument in `classInt::classIntervals()` --- see the help page of this function for details.
```

Palettes define the color ranges associated with the bins and  determined by the `breaks`, `n`, and `style` arguments described above.
The default color palette is specified in `tm_layout()` (see section \@ref(layouts) to learn more), however, it could be quickly changed using the `palette` argument.
It expects a vector of colors or a new color palette name, which can be selected interactively with `tmaptools::palette_explorer()`.
You can add a `-` as prefix to reverse the palette order.

There are three main groups of color palettes - categorical, sequential and diverging (Figure \@ref(fig:colpal)), and each of them serves a different purpose.
Categorical palettes consist of easily distinguishable colors and are most appropriate for categorical data without any particular order such as state names or land cover classes.
Colors should be intuitive: rivers should be blue, for example, and pastures green.
Avoid too many categories: maps with large legends and many colors can be uninterpretable.^[The `col = "MAP_COLORS"` argument can be used in maps with a large number of individual polygons (for example a map of individual countries). It creates unique colors for adjacent polygons.] 

The second group is sequential palettes.
These follow a gradient, for example from light to dark colors (light colors tend to represent lower values), and are appropriate for continuous (numeric) variables.
Sequential palettes can be single (`Blues` go from light to dark blue for example) or multi-color/hue (`YlOrBr` is gradient from light yellow to brown via orange, for example), as demonstrated in the code chunk below --- output not shown, run the code yourself to see the results!

```{r, eval=FALSE}
tm_shape(nz) + tm_polygons("Population", palette = "Blues")
tm_shape(nz) + tm_polygons("Population", palette = "YlOrBr")
```

The last group, diverging palettes, typically range between three distinct colors (purple-white-green in Figure \@ref(fig:colpal)) and are usually created by joining two single color sequential palettes with the darker colors at each end.
Their main purpose is to visualize the difference from an important reference point, e.g. a certain temperature, the median household income or the mean probability for a drought event.

```{r colpal, echo=FALSE, fig.cap="Examples of categorical, sequential and diverging palettes."}
library(RColorBrewer)
many_palette_plotter = function(color_names, n, titles){
  n_colors = length(color_names)
  ylim = c(0, n_colors)
  par(mar = c(0, 5, 0, 0))
  plot(1, 1, xlim = c(0, max(n)), ylim = ylim,
       type = "n", axes = FALSE, bty = "n", xlab = "", ylab = "")
  
  for(i in seq_len(n_colors)){
    one_color = brewer.pal(n = n, name = color_names[i])
    rect(xleft = 0:(n - 1), ybottom = i - 1, xright = 1:n, ytop = i - 0.2,
         col = one_color, border = "light grey")
    }
  text(rep(-0.1, n_colors), (1: n_colors) - 0.6, labels = titles, xpd = TRUE, adj = 1)
}

many_palette_plotter(c("PRGn", "YlGn", "Set2"), 7, 
                     titles = c("Diverging", "Sequential", "Categorical"))
```

There are two important principles for consideration when working with colors - perceptibility and accessibility.
Firstly, colors on maps should match our perception. 
This means that certain colors are viewed through our experience and also cultural lenses.
For example, green colors usually represent vegetation or lowlands and blue is connected with water or cool.
Color palettes should also be easy to understand to effectively convey information.
It should be clear which values are lower and which are higher, and colors should change gradually.
This property is not preserved in the rainbow color palette, therefore we suggest avoiding it in spatial data visualization [@borland_rainbow_2007].
Instead [the viridis color palettes](https://cran.r-project.org/web/packages/viridis/) can be used.
Secondly, changes in colors should be accessible to the largest number of people.
Therefore, it is important to use colorblind friendly palettes as often as possible.^[See the "Color blindness simulator" options in `tmaptools::palette_explorer()`.]

### Layouts

The map layout refers to the combination of all map elements into a cohesive map.
Map elements include among others the objects to be mapped, the title, the scale bar, margins and aspect ratios, while the color settings covered in the previous section relate to the palette and break-points used to affect how the map looks.
Both may result in subtle changes that can have an equally large impact on the impression left by your maps.

Additional elements such as north arrows and scale bars have their own functions - `tm_compass()` and `tm_scale_bar()` (Figure \@ref(fig:na-sb)).

```{r na-sb, fig.cap="Map with additional elements - a north arrow and scale bar."}
map_nz + 
  tm_compass(type = "8star", position = c("left", "top")) +
  tm_scale_bar(breaks = c(0, 100, 200), size = 1)
```

**tmap** also allows a wide variety of layout settings to be changed, some of which are illustrated in Figure \@ref(fig:layout1), produced using the following code (see `args(tm_layout)` or `?tm_layout` for a full list):

```{r, eval=FALSE}
map_nz + tm_layout(title = "New Zealand")
map_nz + tm_layout(scale = 5)
map_nz + tm_layout(bg.color = "lightblue")
map_nz + tm_layout(frame = FALSE)
```

```{r layout1, fig.cap="Layout options specified by (from left to right) title, scale, bg.color and frame arguments.", echo=FALSE}
source("code/09-layout1.R")
```

The other arguments in `tm_layout()` provide control over many more aspects of the map in relation to the canvas on which it is placed.
Some useful layout settings are listed below (see Figure \@ref(fig:layout2) for illustrations of a selection of these):

- Frame width (`frame.lwd`) and an option to allow double lines (`frame.double.line`).
- Margin settings including `outer.margin` and `inner.margin`.
- Font settings, controlled by `fontface` and `fontfamily`.
- Legend settings including binary options such as `legend.show` (whether or not to show the legend) `legend.only` (omit the map) and `legend.outside` (should the legend go outside the map?), as well as multiple choice settings such as `legend.position`.
- Default colors of aesthetic layers (`aes.color`), map attributes such as the frame (`attr.color`).
- Color settings controlling `sepia.intensity` (how yellowy the map looks) and `saturation` (a color-greyscale).

```{r layout2, fig.cap="Illustration of selected layout options.", echo=FALSE}
# todo: add more useful settings to this plot
source("code/09-layout2.R")
```

The impact of changing the color settings listed above is illustrated in Figure \@ref(fig:layout3) (see `?tm_layout` for a full list).

```{r layout3, fig.cap="Illustration of selected color-related layout options.", echo=FALSE}
source("code/09-layout3.R")
```

<!-- Maybe reverse order and progress from the high- to the low-level control. Overall, this section reads a bit like a vignette. Is this the intention. -->
Beyond the low-level control over layouts and colors, **tmap** also offers high-level styles, using the `tm_style()` function (representing the second meaning of 'style' in the package).
Some styles such as `tm_style("cobalt")` result in stylized maps while others such as `tm_style("grey)` make more subtle changes, as illustrated in Figure \@ref(fig:tmstyles), created using code below (see `09-tmstyles.R`):

```{r, eval=FALSE}
map_nza + tm_style("bw")
map_nza + tm_style("classic")
map_nza + tm_style("cobalt")
map_nza + tm_style("col_blind")
```

```{r tmstyles, fig.cap="Selected tmap styles: bw, classic, cobalt and col_blind (from left to right).", echo=FALSE}
source("code/09-tmstyles.R")
```

```{block2 styles, type='rmdnote'}
A preview of predefined styles can be generated by executing `tmap_style_catalogue()`.
This creates a folder called `tmap_style_previews` containing nine images.
Each image, from `tm_style_albatross.png` to `tm_style_white.png` shows a faceted map of the world in the corresponding style.
Note: `tmap_style_catalogue()` takes some time to run.
```

### Faceted maps

Faceted maps, also referred to as 'small multiples', are composed of many maps arranged side-by-side, and sometimes stacked vertically.
Facets enable the visualization of how spatial relationships change with respect to another variable, such as time.
The changing populations of settlements, for example, can be represented in a faceted map with each panel representing the population at a particular moment in time.
The time dimension could be represented via another *aesthetic* such as color.
However, this risks cluttering the map because it will involve multiple overlapping points (cities do not tend to move over time!).

Typically all individual facets in a faceted map contain the same geometry data repeated multiple times, once for each column in the attribute data (this is the default plotting method for `sf` objects, see \@ref(spatial-class)).
However, facets can also represent shifting geometries such as as the evolution of a point pattern over time.
This use case of faceted plot is illustrated in Figure \@ref(fig:urban-facet).

<!-- todo: describe data type (long) and nrow vs ncol -->

```{r urban-facet, fig.cap="Faceted map showing the top 30 largest 'urban agglomerations' from 1970 to 2030 based on population projects by the United Nations.", fig.asp=0.4}
urb_1970_2030 = urban_agglomerations %>% 
  filter(year %in% c(1970, 1990, 2010, 2030))
tm_shape(world) + tm_polygons() + 
  tm_shape(urb_1970_2030) + tm_dots(size = "population_millions") +
  tm_facets(by = "year", nrow = 2, free.coords = FALSE)
```

The preceding code chunk demonstrates key features of faceted maps created with **tmap**:

- Shapes that do not have a facet variable are repeated (the countries in `world` in this case).
- The `by` argument which varies depending on a variable (`year` in this case).
- `nrow`/`ncol` setting specifying the number of rows and columns that facets should be arranged into.
- The `free.coords`-parameter specifying if each map has its own bounding box.

In addition to their utility for showing changing spatial relationships, faceted maps are also useful as the foundation for animated maps (see \@ref(animated-maps)).

### Inset maps

An inset map is a smaller map rendered within or next to the main map. 
It could serve many different purposes, including providing a context (Figure \@ref(fig:insetmap1)) or bringing some non-contiguous regions closer to ease their comparison (Figure \@ref(fig:insetmap2)).
They could be also used to focus on a smaller area in more detail or to cover the same area as the map but representing a different topic.

In the example below, we create a map of the central part of the New Zealand's Southern Alps.
Our inset map will show where the main map is in relation to the whole New Zealand.
The first step is to define the area of interest, which can be done by creating a new spatial object, `nz_region`.
<!--# mapview::mapview(nz_height, native.crs = TRUE) or mapedit??-->

```{r}
nz_region = st_bbox(c(xmin = 1340000, xmax = 1450000,
                      ymin = 5130000, ymax = 5210000)) %>% 
  st_as_sfc() %>% 
  st_set_crs(st_crs(nz_height))
```

In the second step, we create a base map showing the New Zealand's Southern Alps area. 
This is a place where the most important message is stated. 

```{r}
nz_height_map = tm_shape(nz_elev, bbox = tmaptools::bb(nz_region)) +
  tm_raster(style = "cont", palette = "-Spectral",
            auto.palette.mapping = FALSE, legend.show = FALSE) +
  tm_shape(nz_height) + tm_symbols(shape = 2, col = "red", size = 1) +
  tm_scale_bar(position = c("left", "bottom"))
```

The third step consists of the inset map creation. 
It gives a context and helps to locate the area of interest. 
Importantly, this map needs to clearly indicate the location of the main map, for example by stating its borders.

```{r}
nz_map = tm_shape(nz) + tm_polygons() +
  tm_shape(nz_height) + tm_symbols(shape = 2, col = "red", size = 0.1) + 
  tm_shape(nz_region) + tm_borders(lwd = 3) 
```

Finally, we combine the two maps.
A viewport from the **grid** package can be used by stating a center location (`x` and `y`) and a size (`width` and `height`) of the inset map.

```{r insetmap1, fig.cap="Inset map providing a context - location of the central part of the Southern Alps in New Zealand."}
library(grid)
nz_height_map
print(nz_map, vp = grid::viewport(0.8, 0.27, width = 0.5, height = 0.5))
```

Inset map can be save to file either by using a graphic device (see section \@ref(visual-outputs)) or the `tmap_save()` function and its arguments - `insets_tm` and `insets_vp`.

Inset maps are also used to create one map of non-contiguous areas.
Probably, the most often used example is a map of United States, which consists of the contiguous United States, Hawaii and Alaska.
It is very important to find the best projection for each individual inset in these type of cases (see section \@ref(reproj-geo-data) to learn more).
We can use US National Atlas Equal Area for the map of the contiguous United States by putting its EPSG code in the `projection` argument of `tm_shape()`.

```{r}
us_states_map = tm_shape(us_states, projection = 2163) + tm_polygons() + 
  tm_layout(frame = FALSE)
```

The rest of our objects, `hawaii` and `alaska`, already have proper projections, therefore we just need to create two separate maps:

```{r}
hawaii_map = tm_shape(hawaii) + tm_polygons() + 
  tm_layout(title = "Hawaii", frame = FALSE, bg.color = NA, 
            title.position = c("left", "bottom"))
alaska_map = tm_shape(alaska) + tm_polygons() + 
  tm_layout(title = "Alaska", frame = FALSE, bg.color = NA)
```

The final map is created by combining and arranging these three maps:

```{r insetmap2, fig.cap="Map of the United States."}
us_states_map
print(hawaii_map, vp = viewport(x = 0.4, y = 0.1, width = 0.2, height = 0.1))
print(alaska_map, vp = viewport(x = 0.15, y = 0.15, width = 0.3, height = 0.3))
```

The code presented above is very compact and allows for creation of many similar maps, however the map do not represent sizes and locations of Hawaii and Alaska well.
You can see an alternative approach in the [`vignettes/us-map.Rmd`](https://github.com/Robinlovelace/geocompr/blob/master/vignettes/us-map.Rmd) file in the book's GitHub repo, which tries to mitigate these issues.

<!-- extended info about using tm_layout to show legend in main plot and remove it in the others -->
The main goal of this section is to present how to generate and arrange inset maps.
The next step is to use the knowledge from the previous sections to improve the map style or to add another data layers.
Moreover, the same skills can be applied to combine maps and plots.

## Animated maps

Faceted maps, described in \@ref(faceted-maps), provide a way of showing how spatial relationships vary but the approach has disadvantages.
Facets become tiny when many of them are squeezed into a single plot, potentially hiding *any* spatial relationships.
Furthermore the fact that each facet is separated by space on the screen or page means that subtle differences between facets can be hard to detect.

With an increasing proportion of communication happening via digital screens, animated maps are becoming more popular.
Animated maps can even be useful for paper reports: you can always link readers to a web-page containing an animated (or interactive) version of a printed map to help make it come alive.

Figure \@ref(fig:urban-animated) is a simple example of an animated map.
Unlike the faceted plot it does not squeeze multiple maps into a single screen and allows the reader to see how the spatial distribution of the worlds most populous agglomerations evolve over time (see the book's website for the animated version).

```{r urban-animated, fig.cap="Animated map showing the top 30 largest 'urban agglomerations' from 1950 to 2030 based on population projects by the United Nations.", echo=FALSE}
knitr::include_graphics("figures/urban-animated.gif")
```

```{r, echo=FALSE, eval=FALSE}
source("code/09-urban-animation.R")
```

The animated map illustrated in Figure \@ref(fig:urban-animated) can be created using the same **tmap** techniques that generates faceted maps, demonstrated in section \@ref(faceted-maps).
There are two differences, however, related to arguments in `tm_facets()`:

- `free.coords = FALSE`, which maintains the map extent for each map iteration.
- `nrow = 1` and `ncol = 1` ensure only one facet is created per year.

These additional arguments are demonstrated in the subsequent code chunk:

```{r}
urb_anim = tm_shape(world) + tm_polygons() + 
  tm_shape(urban_agglomerations) + tm_dots(size = "population_millions") +
  tm_facets(by = "year", free.coords = FALSE, nrow = 1, ncol = 1)
```

The resulting `urb_anim` represents a set of separate maps for each year.
The final stage is to combine them and save the result as a `.gif` file with `tmap_animation()`.
The following command creates the animation illustrated in Figure \@ref(fig:urban-animated), with a few elements missing, that we will add-in during the exercises:

```{r, eval=FALSE}
tmap_animation(urb_anim, filename = "urb_anim.gif", delay = 25)
```

Another illustration of the power of animated maps is provided in Figure \@ref(fig:animus).
This shows the development of states in United States, which first formed in the East and then incrementally to the West and finally into the interior.
Code to reproduce this map can be found in the script `09-usboundaries.R`.

```{r, echo=FALSE, eval=FALSE}
source("code/09-usboundaries.R")
source("code/09-uscolonize.R")
```


```{r animus, echo=FALSE, fig.cap="Animated map showing population growth and state formation and boundary changes in the United States, 1790-2010."}
u_animus = "https://user-images.githubusercontent.com/1825120/38543030-5794b6f0-3c9b-11e8-9da9-10ec1f3ea726.gif"
knitr::include_graphics(u_animus)
```

## Interactive maps

Static and animated maps can breathe life into geographic datasets.
Interactive maps can take reader participation to a whole new level, providing results with a life of their own that can be explored in myriad ways.
Interactivity can take many forms, including the appearance of popup messages when users click or mouse-over geographic features and maps dynamically linked to non-geographic plots.^[
A good example of such a dynamically linked visualisation is a map of Nigeria linked to a bar chart of fertility rates by Kyle Walker, published on [Twitter](https://twitter.com/kyle_e_walker/status/985948444966768641) and (for the source code) as a GitHub [Gist](https://gist.github.com/walkerke/5fe9a198a30270e2fcb8120a7fc8242a).
]

The most important type of interactivity, however, is the display of geographic data on an interactive or 'slippy' web maps.
The release of the **leaflet** package in 2015 revolutionized interactive web map creation from within R and a number of packages have built on these foundations adding new features (e.g. **leaflet.extras**) and making the creation of web maps as simple as creating static maps (e.g. **mapview** and **tmap**).
This section illustrates each approach in the opposite order.
We will explore how to make slippy maps with **tmap** (the syntax of which we have already learned), **mapview** and finally **leaflet** (which provides low level control over interactive maps).

A unique feature of **tmap** mentioned in section \@ref(static-maps) is its ability to create static and interactive maps using the same code.
Maps can be viewed interactively at any point by switching to view mode, using the command `tmap_mode("view")`.
This is demonstrated in the code below, which creates an interactive map of New Zealand based on the `tmap` object `map_nz`, created in section \@ref(map-obj), and illustrated in Figure \@ref(fig:tmview):

```{r, eval=FALSE}
tmap_mode("view")
map_nz
```

```{r tmview, fig.cap="Interactive map of New Zealand created with tmap in view mode.", echo=FALSE}
tmap_mode("view")
m_tmview = map_nz
tmap_leaflet(m_tmview)
```

Now that the interactive mode has been 'turned on', all maps produced with **tmap** will launch (another way to create interactive maps is with the `tmap_leaflet` function) .
Notable features of this interactive mode include the ability to specify the basemap using the `basemaps` argument in the function `tm_view()` (also see `?tm_basemap`), as demonstrated below (the result, a map of New Zealand with an interactive topographic basemap, is not shown):

```{r, eval=FALSE}
basemap = leaflet::providers$OpenTopoMap
map_nz +
  tm_view(basemaps = basemap)
```

An impressive and little-known feature of **tmap**'s view mode is that it also works with facetted plots.
The argument `sync` in `tm_facets()` can be used in this case to produce multiple maps with syncronized zoom and pan settings, as illustrated in Figure \@ref(fig:sync) which was produced by the following code:

```{r, eval=FALSE}
world_coffee = left_join(world, coffee_data, by = "name_long")
facets = c("coffee_production_2016", "coffee_production_2017")
tm_shape(world_coffee) + tm_polygons(facets) + 
  tm_facets(nrow = 1, sync = TRUE)
```

```{r sync, fig.cap="Screenshot showing facetted interactive maps of global coffee producing in 2016 and 2017 in 'sync', demonstrating tmap's view mode in action.", echo=FALSE}
knitr::include_graphics("https://user-images.githubusercontent.com/1825120/39561412-4dbba7ba-4e9d-11e8-885c-7973b351006b.png")
```

Switch **tmap** back to plotting mode with the same function:

```{r}
tmap_mode("plot")
```

If you are not proficient with **tmap**, the quickest way to create an interactive maps may be with **mapview**.
The following 'one liner' is a reliable way to interactively explore a wide range of spatial data formats:

```{r, eval=FALSE}
mapview::mapview(nz)
```

```{r mapview, fig.cap="Illustration of mapview in action.", echo=FALSE}
mv = mapview::mapview(nz)
mv@map
```

<<<<<<< HEAD
**mapview** has a concise syntax yet is powerful.
By default, it provides some standard GIS functionality such as mouse position information, attribute queries (via pop-ups), scale bar, zoom-to-layer buttons.
It offers advanced controls including the ability to 'burst' datasets into multiple layers and the addition of multiple layers with `+` followed by the name of a geographic object.
Additionlaly, it provides automatic coloring of attributes (via argument `zcol`).
In essence, it can be considered a data-driven **leaflet** API (see below for more information about **leaflet**) which is highlighted by the following piece of code:

```{r, eval=FALSE}
library(mapview)
mapview(franconia, zcol = "district", burst = TRUE) + breweries
```

```{r, mapview2, fig.cap="Using zcol to color attributes and + to add layers in mapview.", echo=FALSE}
mv2 = mapview(franconia, zcol = "district", burst = TRUE) + breweries
=======
**mapview** has a concise syntax yet is powerful. By default, it provides some standard GIS functionality such as mouse position information, attribute queries (via pop-ups), scale bar, zoom-to-layer buttons.
It offers advanced controls including the ability to 'burst' datasets into multiple layers and the addition of multiple layers with `+` followed by the name of a geographic object. Additionlaly, it provides automatic coloring of attributes (via argument `zcol`). In essence, it can be considered a data-driven **leaflet** API (see below for more information about **leaflet**). Given that **mapview** always expects a spatial object (sf, sp, raster) as its first argument, it works well at the end of piped expressions. Consider the following example where **sf** is used to intersect lines and polygons and then visualised with **mapview**.

```{r, eval=FALSE}
library(mapview)
library(dplyr)
library(sf)

trails %>%
  st_transform(st_crs(franconia)) %>%
  st_intersection(franconia[franconia$district == "Oberfranken", ]) %>%
  st_collection_extract("LINE") %>%
  mapview(color = "red", lwd = 3, layer.name = "trails") +
  mapview(franconia, zcol = "district", burst = TRUE) +
  breweries
```

```{r, mapview2, fig.cap="Using mapview at the end of a sf based pipe expression.", echo=FALSE}
mv2 = trails %>%
  st_transform(st_crs(franconia)) %>%
  st_intersection(franconia[franconia$district == "Oberfranken", ]) %>%
  st_collection_extract("LINE") %>%
  mapview(color = "red", lwd = 3, layer.name = "trails") +
  mapview(franconia, zcol = "district", burst = TRUE) +
  breweries
>>>>>>> 20404124
mv2@map
```

One important thing to keep in mind is that **mapview** layers are added via the `+` operator (similar to **ggplot2**). This is a frequent [gotcha](https://en.wikipedia.org/wiki/Gotcha_(programming)) in piped workflows where the main binding operator is `%>%`.

For further information on **mapview** see the package's website at [r-spatial.github.io/mapview/](https://r-spatial.github.io/mapview/articles/).

There are other ways to create interactive maps with R not demonstrated here due to space constraints.
The **googleway** package, for example, provides an interactive mapping interface that is flexible and extensible with `google_map()`.
The command `google_map(key = key) %>% add_polygons(st_transform(nz, 4326))` plots an interactive map of New Zealand (it assumes a Google API key is saved as `key`).
Many other functions are provided by the package, providing an R interface to a wide range of mapping services including routing, traffic visualization and geocoding (see the [`googleway-vignette`](https://cran.r-project.org/web/packages/googleway/vignettes/googleway-vignette.html) for details).

Last but not least is **leaflet** which is the most mature and widely used interactive mapping package in R.
**leaflet** provides a relatively low level interface to the Leaflet JavaScript library and many of its arguments can be understood by reading the documentation of the original JavaScript library (see [leafletjs.com](http://leafletjs.com/reference-1.3.0.html)).

Leaflet maps are created with `leaflet()`, the result of which is a `leaflet` map object which can be piped to other **leaflet** functions.
This allows multiple map layers and control settings to be added interactively, as demonstrated in the code below which generates Figure \@ref(fig:leaflet) (see [rstudio.github.io/leaflet/](https://rstudio.github.io/leaflet/) for details).

```{r leaflet, fig.cap="The leaflet package in action, showing cycle hire points in London."}
pal = colorNumeric("RdYlBu", domain = cycle_hire$nbikes)
leaflet(data = cycle_hire) %>% 
  addProviderTiles(providers$Stamen.TonerLite) %>% 
  addCircles(col = ~pal(nbikes), opacity = 0.9) %>% 
  addPolygons(data = lnd, fill = FALSE) %>% 
  addLegend(pal = pal, values = ~nbikes) %>% 
  setView(lng = -0.1, 51.5, zoom = 12) %>% 
  addMiniMap()
```

## Mapping applications

The interactive web maps demonstrated in section \@ref(interactive-maps) can go far.
Careful selection of layers to display, base-maps and pop-ups can be used to communicate the main results of many projects involving geocomputation.
But the web mapping approach to interactivity has limitations:

- Although the map is interactive in terms of panning, zooming and clicking, the code is static, meaning the user interface is fixed.
- All map content is generally static in a web map, meaning that web maps cannot scale to handle large datasets easily.
- Additional layers of interactivity, such a graphs showing relationships between variables and 'dashboards' are difficult to create using the web-mapping approach.

Overcoming these limitations involves going beyond static web mapping and towards geospatial frameworks and map servers.
Products in this field include [GeoDjango](https://docs.djangoproject.com/en/2.0/ref/contrib/gis/) (which extends the Django web framework and is written in [Python](https://github.com/django/django)), [MapGuide](https://www.osgeo.org/projects/mapguide-open-source/) (a framework for developing web applications, largely written in [C++](https://trac.osgeo.org/mapguide/wiki/MapGuideArchitecture)) and [GeoServer](http://geoserver.org/) (a mature and powerful map server written in [Java](https://github.com/geoserver/geoserver)).
Each of these (particularly GeoServer) is scalable, enabling maps to be served to thousands of people daily --- assuming there is sufficient public interest in your maps!
The bad news is that such server-side solutions require much skilled developer time to set-up and maintain, often involving teams of people with roles such as a dedicated geospatial database administrator ([DBA](http://wiki.gis.com/wiki/index.php/Database_administrator)).

The good news is that web mapping applications can now be rapidly created using **shiny**, a package for converting R code into interactive web applications.
This is thanks to its support for interactive maps via functions such as `renderLeaflet()`, documented on the [Shiny integration](https://rstudio.github.io/leaflet/shiny.html) section of RStudio's **leaflet** website.
This section gives some context, teaches the basics of **shiny** from a web mapping perspective and culminates in a full-screen mapping application in less than 100 lines of code.

The way **shiny** works is well documented at [shiny.rstudio.com](https://shiny.rstudio.com/).
The two key elements of a **shiny** app reflect the duality common to most web application development: 'front end' (the bit the user sees) and 'back end' code.
In **shiny** apps these elements are typically created in objects named `ui` and `server` within an R script named `app.R`, that lives in an 'app folder'.
This allows web mapping applications to be represented in a single file, such as the [`coffeeApp/app.R`](https://github.com/Robinlovelace/geocompr/blob/master/coffeeApp/app.R) file in the book's GitHub repo.

```{block2 shiny, type = 'rmdnote'}
In **shiny** apps these are often split into `ui.R` (short for user interface) and `server.R` files, naming conventions used by [`shiny-server`](https://github.com/rstudio/shiny-server), a server-side Linux application for serving shiny apps on public-facing websites.
`shiny-server` also serves apps defined by a single `app.R` file in an 'app folder'.
```

Before considering large apps it is worth seeing a minimal example, named 'lifeApp', in action.^[
The word 'app' in this context refers to 'web application' and should not be confused with smartphone apps, the more common meaning of the word.
]
The code below defines and launches --- with the command `shinyApp()` --- a lifeApp, which provides an interactive slider allowing users to make countries appear with progressively lower levels of life expectancy (see Figure \@ref(fig:lifeApp)):

```{r, eval=FALSE}
ui = fluidPage(
  sliderInput(inputId = "life", "Life expectancy", 49, 84, value = 80),
      leafletOutput(outputId = "map")
  )
server = function(input, output) {
  output$map = renderLeaflet({
    leaflet() %>% addProviderTiles("OpenStreetMap.BlackAndWhite") %>%
      addPolygons(data = world[world$lifeExp < input$life, ])})
}
shinyApp(ui, server)
```

```{r lifeApp, echo=FALSE, fig.cap="Screenshot showing minimal example of a web mapping application created with **shiny**."}
# knitr::include_app("http://35.233.37.196/shiny/")
knitr::include_graphics("https://user-images.githubusercontent.com/1825120/39690606-8f9400c8-51d2-11e8-84d7-f4a66a477d2a.png")
```

The **user interface** (`ui`) of lifeApp is created by `fluidPage()`.
This contains input and output 'widgets' --- in this case, a `sliderInput()` (many other `*Input()` functions are available) and a `leafletOutput()`.
Elements added to a `fluidPage()` are arranged row-wise by default, explaining why the slider interface is placed directly above the map in Figure \@ref(fig:lifeApp) (`?column` explains how to add content column-wise).
The **server side** (`server`) is a function with `input` and `output` arguments.
`output` is a list of objects containing elements generated by `render*()` function --- `renderLeaflet()` which in this example generates `output$map`.
Inputs elements such as `input$life` referred to in the server must relate to elements that exist in the `ui` --- defined by `inputId = "life"` in the code above.
The function `shinyApp()` combines both the `ui` and `server` elements and serves the results interactively via a new R process.
When you move the slider in the map shown in Figure \@ref(fig:lifeApp), you are actually causing R code to re-run, although this is hidden from view in the user interface.

Building on this basic example and knowing where to find help (see `?shiny`), the best way forward now may be to stop reading and start programming!
The recommended next step is to open the previously mentioned [`coffeeApp/app.R`](https://github.com/Robinlovelace/geocompr/blob/master/coffeeApp/app.R) script in an IDE of choice, modify it and re-run it repeatedly.
The example contains some of the components of a web mapping application implemented in **shiny** and should 'shine' a light on how they behave (pun intended).

The `coffeeApp/app.R` script contains **shiny** functions that go beyond those demonstrated in the simple 'lifeApp' example.
These include `reactive()` and `observe()` (for creating outputs that respond to the user interface --- see `?reactive`) and `leafletProxy()` (for modifying a `leaflet` object that has already been created).
Such elements are critical to the creation of web mapping applications implemented in **shiny**.

```{block shinynote, type='rmdnote'}
There are a number of ways to run a **shiny** app.
For RStudio users the simplest way is probably to click on the 'Run App' button located in the top right of the source pane when an `app.R`, `ui.R` or `server.R` script is open.
**shiny** apps can also be initiated by using `runApp()` with the first argument being the folder containing the app code and data: `runApp("coffeeApp")` in this case (which assumes a folder named `coffeeApp` containing the `app.R` script is in your working directory).
You can also launch apps from a Unix command line with the command `Rscript -e 'shiny::runApp("coffeeApp")'`.
```

Experimenting with apps such as `coffeeApp` will build not only your knowledge of web mapping applications in R but your practical skills.
Changing the contents of `setView()`, for example, will change the starting bounding box that the user sees when the app is initiated.
Such experimentation should not be done at random, but with reference to relevant documentation, starting with `?shiny`, and motivated by a desire to solve problems such as those posed in the exercises.

**shiny** used in this way can make prototyping mapping applications faster and more accessible than ever before (deploying **shiny** apps is a separate topic beyond the scope of this chapter).
Even if your applications are eventually deployed using different technologies, **shiny** undoubtedly allows web mapping applications to be developed in relatively few lines of code (60 in the case of coffeeApp).
That does not stop shiny apps getting rather large.
The Propensity to Cycle Tool (PCT) hosted at [pct.bike](http://www.pct.bike/), for example, is a national mapping tool funded by the UK's Department for Transport.
The PCT is used by dozens of people each day and has multiple interactive elements based on more than 1000 lines of [code](https://github.com/npct/pct-shiny/blob/master/regions_www/m/server.R) [@lovelace_propensity_2017].

While such apps undoubtedly take time and effort to develop, **shiny** provides a framework for reproducible prototyping that should aid the development process.
One potential problem with the ease of developing prototypes with **shiny** is the temptation to start programming too early, before the purpose of the mapping application has been envisioned in detail.
For that reason, despite advocating **shiny**, we recommend starting with the longer established technology of a pen and paper as the first stage for interactive mapping projects.
This way your prototype web applications should be limited not by technical considerations but by your motivations and imagination.

```{r coffeeApp, echo=FALSE, fig.cap="coffeeApp, a simple web mapping application for exploring global coffee production in 2016 and 2017."}
knitr::include_app("https://bookdown.org/robinlovelace/coffeeapp/")
```

## Other mapping packages

**tmap** provides a powerful interface for creating a wide range of static maps (section \@ref(static-maps)) and also supports interactive maps (section \@ref(interactive-maps)).
But there are many other options for creating maps in R.
The aim of this section is to provide a taster of some of these and pointers for additional resources: map making is a surprisingly active area of R package development so there is more to learn than can be covered here.

The most mature option is to use `plot()` methods provided by core spatial packages **sf** and **raster**, covered in sections \@ref(basic-map) and \@ref(basic-map-raster) respectively.
What we have not mentioned in those sections was that plot methods for raster and vector objects can be combined, as illustrated in the subsequent code chunk which generates Figure \@ref(fig:nz-plot).
`plot()` has many options which can be explored by following links in the `?plot` help page and the **sf** vignette [`sf5`](https://cran.r-project.org/web/packages/sf/vignettes/sf5.html).

```{r nz-plot, fig.cap="Map of New Zealand created with plot(). The legend to the right refers to elevation (1000 m above sea level)."}
g = st_graticule(nz, lon = c(170, 175), lat = c(-45, -40, -35))
plot(nz_water, graticule = g, axes = TRUE, col = "blue")
raster::plot(nz_elev / 1000, add = TRUE)
plot(st_geometry(nz), add = TRUE)
```

Since version 2.2.2, the **tidyverse** plotting package **ggplot2** has supported `sf` objects with `geom_sf()`.
The syntax is similar to that used by **tmap**:
an initial `ggplot()` call is followed by one or more layers, that are added with `+ geom_*()`, where `*` represents a layer type such as `geom_sf()` (for sf objects) or `geom_points()` (for points).

**ggplot2** plots graticules by default.
The default settings for the graticules can be overridden using `scale_x_continuous()` and `scale_y_continuous()`.
Other notable features include the use of unquoted variable names encapsulated in `aes()` to indicate which aesthetics vary and switching data sources using the `data` argument, as demonstrated in the code chunk below which creates Figure \@ref(fig:nz-gg):

```{r nz-gg, fig.cap="Map of New Zealand created with ggplot2."}
library(ggplot2)
g1 = ggplot() + geom_sf(data = nz, aes(fill = Median_income)) +
  geom_sf(data = nz_height) +
  scale_x_continuous(breaks = c(170, 175))
g1
```

An advantage of **ggplot2** is that it has a strong user-community and many add-on packages.
Good additional resources can be found in the open source [ggplot2-book](https://github.com/hadley/ggplot2-book) and in the descriptions of the multitude of '**gg**packages' such as **ggrepel** and **tidygraph**.

Another benefit of maps based on **ggplot2** is that they can easily be given a level of interactivity when printed using the function `ggplotly()` from the **plotly** package.
Try `plotly::ggplotly(g1)` for example, and compare the result with other **plotly** mapping functions described at [blog.cpsievert.me](https://blog.cpsievert.me/2018/03/30/visualizing-geo-spatial-data-with-sf-and-plotly/).

```{r, eval=FALSE, echo=FALSE}
plotly::ggplotly(g1)
```

At the same time, **ggplot2** has a few drawbacks.
The `geom_sf()` function is not always able to create a desired legend to use from the spatial data ^[See https://github.com/tidyverse/ggplot2/issues/2037.].
Raster objects are also not natively supported in **ggplot2** and need to be converted into a data frame before plotting.

We have covered mapping with **sf**, **raster** and **ggplot2** packages first because these packages are highly flexible, allowing for the creation of a wide range of static maps.
<!-- Many other static mapping packages are more specific. -->
Before we cover mapping packages for plotting a specific type of map (in the next paragraph), it is worth considering alternatives to the packages already covered for general-purpose mapping (Table \@ref(tab:map-gpkg)).

```{r map-gpkg, echo=FALSE, message=FALSE}
gpkg_df = read_csv("extdata/generic_map_pkgs.csv")
map_gpkg_df = dplyr::select(gpkg_df, package, title)
map_gpkg_df$title[map_gpkg_df$package == "leaflet"] =
  "Create Interactive Web Maps with Leaflet"
knitr::kable(map_gpkg_df, caption = "Selected general-purpose mapping packages, with associated metrics.")
```

Table \@ref(tab:map-gpkg) shows a range of mapping packages are available, and there are many others not listed in this table.
Of note is **cartography**, which generates a range of unusual maps including choropleth, 'proportional symbol' and 'flow' maps, each of which is documented in the vignette [`cartography`](https://cran.r-project.org/web/packages/cartography/vignettes/cartography.html).

Several R packages also allows for plotting specific map types (Table \@ref(tab:map-spkg)).
They prepare cartograms, create line maps, transform polygons into regular or hexagonal grids, and visualize complex data on grids representing geographic topologies.

```{r map-spkg, echo=FALSE, message=FALSE}
spkg_df = read_csv("extdata/specific_map_pkgs.csv")
map_spkg_df = dplyr::select(spkg_df, package, title)
knitr::kable(map_spkg_df, caption = "Selected specific-purpose mapping packages, with associated metrics.")
```

All of the aforementioned packages, however, have different approaches for data preparation and map creation.
In the next paragraph, we focus solely on the **cartogram** package.
Therefore, we suggest to read the [linemap](https://github.com/rCarto/linemap), [geogrid](https://github.com/jbaileyh/geogrid) and [geofacet](https://github.com/hafen/geofacet) documentations to learn more about them.

A cartogram is a map in which the geometry is proportionately distorted to represent a mapping variable. 
Creation of this type of map is possible in R with **cartogram**, which allows for creating continuous and non-contigous area cartograms.
It is not a mapping package per se, but it allows for construction of distorted spatial objects that could be plotted using any generic mapping package.

The `cartogram()` function creates continuous area cartograms.
It accepts an `sf` object and name of the variable (column) as inputs.
Additionally, it is possible to modify the `intermax` argument - maximum number of iterations for the cartogram transformation.
For example, we could represent median income in New Zeleand's regions as a continuous cartogram (the right-hand panel of Figure \@ref(fig:cartomap1)) as follows:

```{r, fig.show='hide', message=FALSE}
library(cartogram)
nz_carto = cartogram(nz, "Median_income", itermax = 5)
tm_shape(nz_carto) + tm_polygons("Median_income")
```

```{r cartomap1, echo=FALSE, fig.cap="Comparison of regular map (left) and continuous area cartogram (right)."}
carto_map1 = tm_shape(nz) + 
  tm_polygons("Median_income", title = "Median income (NZD)", palette = "Greens")
carto_map2 = tm_shape(nz_carto) + 
  tm_polygons("Median_income", title = "Median income (NZD)", palette = "Greens")
tmap_arrange(carto_map1, carto_map2)
```

**cartogram** also offers creation of non-contiguous area cartograms with the `nc_cartogram()` function.
These cartograms are created by scaling down each region based on the provided weighting variable.
The code chunk below demonstrates creation of a non-contiguous area cartogram of US states' population (the bottom panel of Figure \@ref(fig:cartomap2)):

```{r, fig.show='hide', message=FALSE}
us_states2163 = st_transform(us_states, 2163)
us_states2163_nzcarto = nc_cartogram(us_states2163, "total_pop_15")
tm_shape(us_states2163_nzcarto) + tm_polygons("total_pop_15")
```

```{r cartomap2, echo=FALSE, fig.cap="Comparison of regular map (top) and non-continuous area cartogram (bottom)."}
carto_map3 = tm_shape(us_states2163) + 
  tm_polygons("total_pop_15", title = "Total population", palette = "BuPu")
carto_map4 = tm_shape(us_states2163_nzcarto) + 
  tm_polygons("total_pop_15", title = "Total population", palette = "BuPu")
tmap_arrange(carto_map3, carto_map4, ncol = 1)
```

## Exercises

For these exercises we will create a new object, `africa`, using the `world` and `worldbank_df` datasets from the **spData** package (see chapter \@ref(attr) to learn more about attribute operations) as follows:

```{r}
africa = world %>% 
  filter(continent == "Africa", !is.na(iso_a2)) %>% 
  left_join(worldbank_df, by = "iso_a2") %>% 
  select(name, subregion, gdpPercap, HDI, pop_growth) %>% 
  st_transform("+proj=aea +lat_1=20 +lat_2=-23 +lat_0=0 +lon_0=25")
```

We will also use `zion` and `nlcd` datasets from **spDataLarge**:

```{r, results='hide'}
zion = st_read((system.file("vector/zion.gpkg", package = "spDataLarge")))
```

1. Create a map showing the geographic distribution of the Human Development Index (`HDI`) across Africa with 
-base graphics (hint: use `plot()`) and
-**tmap** (hint: use `tm_shape(africa) + ...`).
    - Name two advantages of each approach
    - What three other mapping packages could be used to show the same data?
    - Name an advantage of each
    - Bonus: create three more maps of Africa using the three packages mentioned previously
1. Extend the map of Africa created with **tmap** for the previous exercise so the legend has three bins: "High" (`HDI` above 0.7), "Medium" (`HDI` between 0.55 and 0.7) and "Low" (`HDI` below 0.55).
    - Bonus: improve the map aesthetics, for example by changing the legend title, class labels and color palette.
```{r, eval=FALSE, echo=FALSE}
# >0.8 - Very high human development
# >0.7 - High human development
# >0.55 - Medium human development
# <0.55 - Low human development
sm1 = tm_shape(africa) +
  tm_polygons(
  col = "HDI",
  title = "Human Development Index",
  breaks = c(0, 0.55, 0.7, 0.8),
  labels = c("Low", "Medium", "High"),
  palette = "YlGn"
  )
```
1. Represent `africa`'s subregions on the map. 
Change the default color palette and legend title.
Next, combine this map and the map created in the previous exercise into a single plot.
```{r, eval=FALSE, echo=FALSE}
sm2 = tm_shape(africa) +
  tm_polygons(col = "subregion",
              title = "Subregion", 
              palette = "Set2")
tmap_arrange(sm2, sm1)
```
1. Create a land cover map of the Zion National Park.
    - Change the default colors to match your perception of the land cover categories
    - Add a scale bar and north arrow and change the position of both to improve the map's aesthetic appeal
    - Bonus: Add an inset map of the Zion National Park's location in the context of the Utah state. (Hint: an object representing Utah can be subsetted from the `us_states` dataset.) 
```{r, eval=FALSE, echo=FALSE}
lc_colors = c("#476ba0", "#aa0000", "#b2ada3", "#68aa63", "#a58c30",
              "#c9c977", "#dbd83d", "#bad8ea")
sm3 = tm_shape(nlcd) + tm_raster(palette = lc_colors, title = "Land cover") +
  tm_shape(zion) + tm_borders(lwd = 3) +
  tm_scale_bar(size = 1, position = "left") +
  tm_compass(type = "8star", position = c("RIGHT", "top")) + 
  tm_layout(legend.frame = TRUE, legend.position = c(0.6, "top"))
sm3
utah = filter(us_states, NAME == "Utah")
zion_bbox = st_as_sfc(st_bbox(nlcd))
sm3_plus = sm3 +
  tm_layout(frame.lwd = 4)

im = tm_shape(utah) +
  tm_polygons(lwd = 3, border.col = "black") + 
  tm_shape(zion_bbox) +
  tm_polygons(col = "green", lwd = 1) +
  tm_layout(title = "UTAH", title.size = 2, title.position = c("center", "center")) +
  tm_layout(frame = FALSE, bg.color = NA)

library(grid)
print(sm3_plus, vp = grid::viewport(0.5, 0.5, width = 0.95, height = 0.95))
print(im, vp = grid::viewport(0.2, 0.4, width = 0.35, height = 0.35))
```
1. Create facet maps of countries in Eastern Africa:
    - with one facet showing HDI and the other representing population growth (hint: using variables `HDI` and `pop_growth` respectively)
    - with a 'small multiple' per country <!-- animated map, interactive map -->
```{r, eval=FALSE, echo=FALSE}
eastern_africa = filter(africa, subregion == "Eastern Africa")
tm_shape(eastern_africa) +
  tm_polygons(col = c("HDI", "pop_growth")) +
  qtm(africa, fill = NULL)
# https://github.com/mtennekes/tmap/issues/190#issuecomment-384184801
tm_shape(eastern_africa) +
  tm_polygons("pop_growth", style = "jenks", palette = "BuPu") +
  tm_facets(by = "name", showNA = FALSE)
```
1. Building on the previous facet map examples, create animated maps of East Africa:
    - showing first the spatial distribution of HDI scores then population growth
    - showing each country in order
```{r, eval=FALSE, echo=FALSE}
m = tm_shape(eastern_africa) +
  tm_polygons(col = c("HDI", "pop_growth")) +
  qtm(africa, fill = NULL) +
  tm_facets(ncol = 1, nrow = 1)
tmap_animation(m, filename = "m.gif")
browseURL("m.gif")
m = tm_shape(eastern_africa) +
  tm_polygons("pop_growth", style = "jenks", palette = "BuPu") +
  tm_facets(by = "name", showNA = FALSE, ncol = 1, nrow = 1)
tmap_animation(m, filename = "m.gif")
browseURL("m.gif")
```
1. Create an interactive map of Africa:
    - with **tmap**
    - with **mapview**
    - with **leaflet**
    - bonus: for each approach add a legend (if not automatically provided) and a scale bar
1. Sketch on paper ideas for a web mapping app that could be used to make transport or land-use policies more evidence based:
    - In the city you live in, for a couple of users per day
    - In the country you live in, for dozens of users per day
    - Worldwide for hundreds of users per day and large data serving requirements
1. How would app design, deployment and project management decisions change as the scale of map deployment increases?
1. Update the code in `coffeeApp/app.R` so that instead of centering on Brazil the user can select which country to focus on:
    - Using `textInput()`
    - Using `selectInput()`
1. Reproduce Figure \@ref(fig:tmshape) and the 1st and 6th panel of Figure \@ref(fig:break-styles) as closely as possible using the **ggplot2** package.
```{r, eval=FALSE, echo=FALSE}
# fig 9.1 (\@ref(fig:tmshape))
ggplot() + 
  geom_sf(data = nz, color = NA) +
  coord_sf(crs = st_crs(nz), datum = NA) + 
  theme_void()
ggplot() +
  geom_sf(data = nz, fill = NA) +
  coord_sf(crs = st_crs(nz), datum = NA) +
  theme_void()
ggplot() +
  geom_sf(data = nz) + 
  coord_sf(crs = st_crs(nz), datum = NA) +
  theme_void()
# fig 9.7 ( \@ref(fig:break-styles))
ggplot() +
  geom_sf(data = nz, aes(fill = Median_income)) +
  coord_sf(crs = st_crs(nz), datum = NA) + 
  scale_fill_distiller(palette = "Oranges", direction = 1) + 
  theme_void()
ggplot() + 
  geom_sf(data = nz, aes(fill = Island)) + 
  coord_sf(crs = st_crs(nz), datum = NA) + 
  scale_fill_brewer(palette = "Set3") + 
  theme_void()
# fig 9.13 (\@ref(fig:urban-facet))
# ggplot() + geom_sf(data = world) + geom_sf(data = urb_1970_2030, aes(size = population_millions)) + coord_sf(crs = st_crs(urb_1970_2030), datum = NA) + facet_wrap(~year, nrow = 2) + theme(panel.background = element_rect(fill = "white"))
```
1. Join `us_states` and `us_states_df` together and calculate a poverty rate for each state using the new dataset.
Next, construct a continuous area cartogram based on total population. 
Finally, create and compare two maps of the poverty rate: (1) a standard choropleth map and (2) a map using the created cartogram boundaries.
What is the information provided by the first and the second map?
How do they differ from each other?
```{r, eval=FALSE, echo=FALSE}
library(cartogram)
# prepare the data
us = st_transform(us_states, 2163)
us = us %>% 
  left_join(us_states_df, by = c("NAME" = "state"))
# calculate a poverty rate
us$poverty_rate = us$poverty_level_15 / us$total_pop_15
# create a regular map
ecm1 = tm_shape(us) + tm_polygons("poverty_rate", title = "Poverty rate")
# create a cartogram
us_carto = cartogram(us, "total_pop_15")
ecm2 = tm_shape(us_carto) + tm_polygons("poverty_rate", title = "Poverty rate")
# combine two maps
tmap_arrange(ecm1, ecm2)
```
1. Visualize population growth in Africa. 
Next, compare it with the maps of a hexagonal and regular grid created using the **geogrid** package.
```{r, eval=FALSE, echo=FALSE}
# devtools::install_github("jbaileyh/geogrid")
library(geogrid)

hex_cells = calculate_grid(africa, grid_type = "hexagonal", seed = 25, learning_rate = 0.03)
africa_hex = st_as_sf(assign_polygons(africa, hex_cells))

reg_cells = calculate_grid(africa, grid_type = "regular", seed = 25, learning_rate = 0.03)
africa_reg = st_as_sf(assign_polygons(africa, reg_cells))

tgg1 = tm_shape(africa) + tm_polygons("pop_growth", title = "Population's growth (annual %)")
tgg2 = tm_shape(africa_hex) + tm_polygons("pop_growth", title = "Population's growth (annual %)")
tgg3 = tm_shape(africa_reg) + tm_polygons("pop_growth", title = "Population's growth (annual %)")

tmap_arrange(tgg1, tgg2, tgg3)
```<|MERGE_RESOLUTION|>--- conflicted
+++ resolved
@@ -619,21 +619,6 @@
 mv@map
 ```
 
-<<<<<<< HEAD
-**mapview** has a concise syntax yet is powerful.
-By default, it provides some standard GIS functionality such as mouse position information, attribute queries (via pop-ups), scale bar, zoom-to-layer buttons.
-It offers advanced controls including the ability to 'burst' datasets into multiple layers and the addition of multiple layers with `+` followed by the name of a geographic object.
-Additionlaly, it provides automatic coloring of attributes (via argument `zcol`).
-In essence, it can be considered a data-driven **leaflet** API (see below for more information about **leaflet**) which is highlighted by the following piece of code:
-
-```{r, eval=FALSE}
-library(mapview)
-mapview(franconia, zcol = "district", burst = TRUE) + breweries
-```
-
-```{r, mapview2, fig.cap="Using zcol to color attributes and + to add layers in mapview.", echo=FALSE}
-mv2 = mapview(franconia, zcol = "district", burst = TRUE) + breweries
-=======
 **mapview** has a concise syntax yet is powerful. By default, it provides some standard GIS functionality such as mouse position information, attribute queries (via pop-ups), scale bar, zoom-to-layer buttons.
 It offers advanced controls including the ability to 'burst' datasets into multiple layers and the addition of multiple layers with `+` followed by the name of a geographic object. Additionlaly, it provides automatic coloring of attributes (via argument `zcol`). In essence, it can be considered a data-driven **leaflet** API (see below for more information about **leaflet**). Given that **mapview** always expects a spatial object (sf, sp, raster) as its first argument, it works well at the end of piped expressions. Consider the following example where **sf** is used to intersect lines and polygons and then visualised with **mapview**.
 
@@ -659,7 +644,6 @@
   mapview(color = "red", lwd = 3, layer.name = "trails") +
   mapview(franconia, zcol = "district", burst = TRUE) +
   breweries
->>>>>>> 20404124
 mv2@map
 ```
 
