FROM rocker/geospatial
RUN R -e "remotes::install_github('r-spatial/lwgeom')"
RUN R -e "remotes::install_github('geocompr/geocompkg')"
# install RQGIS3 from github
RUN R -e "remotes::install_github('jannes-m/RQGIS3')"
RUN apt-get update && \
  # software-properties-common contains add-apt-repository needed for ubuntugis
  # apt-get install -y gpg software-properties-common && \
  apt-get install -y gpg && \
  # install QGIS and dependencies
  sh -c 'echo "deb http://qgis.org/debian-ltr stretch main" >> /etc/apt/sources.list' && \
  sh -c 'echo "deb-src http://qgis.org/debian-ltr stretch main" >> /etc/apt/sources.list' && \
  # installing ubuntugis-unstable did not work
  # sh -c 'echo "deb http://qgis.org/ubuntugis-ltr xenial main" >> /etc/apt/sources.list' && \
  # sh -c 'echo "deb-src http://qgis.org/ubuntugis-ltr xenial main" >> /etc/apt/sources.list' && \
  # sh -c 'echo "deb http://ppa.launchpad.net/ubuntugis/ubuntugis-unstable/ubuntu xenial main" >> /etc/apt/sources.list' && \
  # add-apt-repository ppa:ubuntugis/ubuntugis-unstable && \
  wget -O - https://qgis.org/downloads/qgis-2019.gpg.key | gpg --no-tty --import && \
  gpg --export --armor --no-tty --yes 51F523511C7028C3 | apt-key add - && \
  apt-get update && apt-get install -qqy --no-install-recommends --fix-missing \
  python3-pip \
  python3-setuptools \
  python3-qgis \
  qgis \
  qgis-plugin-grass\
  # install SAGA 2.3.1
  saga \
  # install libs needed for virtual display
  vnc4server \
  xvfb && \
  apt-get clean && \
  rm -rf /var/lib/apt/lists/*  && \
<<<<<<< HEAD
  # install virtual display for Python
  pip3 install pyvirtualdisplay

RUN git clone --progress https://github.com/Robinlovelace/geocompr /home/rstudio/geocompr
WORKDIR /home/rstudio/geocompr
=======
  echo "options(repos = c(CRAN = 'https://cran.rstudio.com/'), download.file.method = 'libcurl')" >> /usr/local/lib/R/etc/Rprofile.site && \
  # install virtual display for Python
  pip3 install pyvirtualdisplay
>>>>>>> 7bc06895
<|MERGE_RESOLUTION|>--- conflicted
+++ resolved
@@ -30,14 +30,6 @@
   xvfb && \
   apt-get clean && \
   rm -rf /var/lib/apt/lists/*  && \
-<<<<<<< HEAD
-  # install virtual display for Python
-  pip3 install pyvirtualdisplay
-
-RUN git clone --progress https://github.com/Robinlovelace/geocompr /home/rstudio/geocompr
-WORKDIR /home/rstudio/geocompr
-=======
   echo "options(repos = c(CRAN = 'https://cran.rstudio.com/'), download.file.method = 'libcurl')" >> /usr/local/lib/R/etc/Rprofile.site && \
   # install virtual display for Python
-  pip3 install pyvirtualdisplay
->>>>>>> 7bc06895
+  pip3 install pyvirtualdisplay