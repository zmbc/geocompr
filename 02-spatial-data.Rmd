# Geographic data in R {#spatial-class}

## Prerequisites {-}

This is the first practical chapter of the book, and therefore it comes with some software requirements.
We assume that you have installed on your computer a recent version of R and that you are comfortable using it at the command line, e.g., via an integrated development environment (IDE) such as RStudio (recommended).
R/RStudio works on all major operating systems.
You can install and set up both in a few minutes on most modern computers, as described in [section 2.3](https://csgillespie.github.io/efficientR/set-up.html#r-version) and [section 2.5](https://csgillespie.github.io/efficientR/set-up.html#rstudio) of @gillespie_efficient_2016 (other guides are available).

If you are not a regular R user, we recommend that you familiarize yourself with the language before proceeding with this chapter.
You can do so using resources such as @gillespie_efficient_2016, @grolemund_r_2016 as well as online interactive guides such as [DataCamp](https://www.datacamp.com/courses/free-introduction-to-r).
It is also worth to spend time to establish an efficient programming workflow, for example with the help of an RStudio '[project](https://csgillespie.github.io/efficientR/set-up.html#project-management)'.
Subsequently, you can use the RStudio project provided in the root directory of the [`geocompr`](https://github.com/Robinlovelace/geocompr) GitHub repository.
This will make it easier to run this book's worked examples on your computer.

* * *

After having successfully installed R, you have to install and load add-on packages to handle spatial data.
On Mac and Linux operating systems there are a few additional requirements: see the [README](https://github.com/r-spatial/sf) of the **sf** package for instructions.
The **sf**, **raster**, and **spData** packages used in this chapter can be installed and loaded with the following commands:

```{r, eval=FALSE}
install.packages("sf")
install.packages("raster")
install.packages("spData")
library(sf)
library(raster)
library(spData)
install.packages("spDataLarge")
library(spDataLarge)
```

This chapter will provide brief explanations of the fundamental geographic data models: vector and raster.
We will introduce briefly the theory behind both data models, and then move quickly towards how these are implemented in R.
Vector and raster models are vital to geospatial analysis [@longley_geographic_2015].
The vector data model represents the world using points, lines and polygons.
Hence, it supports data with discrete, well-defined borders.
On the other hand, the raster data model is good at representing continous phenomena such as elevation or rainfall with the help of grid cells.
Naturally, it depends on your discipline if you more often user raster or vector data:

- Vector data tends to dominate the social sciences because human settlements and boundaries have discrete borders.
- By contrast, raster data often dominates the environmental sciences because these often use remotely sensed imagery. 

However, there is a substantial level of overlap:
ecologists and demographers, for example, commonly use both vector and raster data.
We, therefore, strongly recommend learning about each data model before proceeding to understand how to manipulate them in subsequent chapters.

## Vector data

Vector data are based on points that are located on a Cartesian (or geographic) coordinate system.
Typically, a point consists of an x and a y value. 
These two numbers simply represent the distance from the $origin$ along the $x$ (horizontal) and $y$ (vertical) axis in Euclidean space.^[In 3 dimensional coordinate systems three numbers are needed for each of the three axes, $x$, $y$ and $z$.]
In mathematical notation these points are typically represented as numbers separated by commas and enclosed by a pair of brackets: 
$(1, 3)$ for example, represents a point located one unit to the right and three units above the origin.
There is a clear link between these vector points and the `vector` class in R.
The following line of code, for example, creates a 2 dimensional vector:

```{r}
p = vector(mode = "numeric", length = 2)
```

More commonly one would read-in data with functions such as `read_csv()` from the **tidyverse** or `read_sf()` from the **sf** package, covered in chapter \@ref(read-write).
To generate new data (e.g. for testing), one would more commonly use the command `c()` (think of 'c' for 'combine'), as illustrated
below:^[Other methods for generating numbers include with the `seq()` function (short for 'sequence') for generating regular sequences or `runif()`, `rnorm()` and other functions generating random numbers following some kind of probability distribution.
The **mapedit** package can be used to create spatial data manually on an interactive map.
]

```{r}
p = c(1, 3)
```

Now this can be plotted in Cartesian space, as illustrated in figure \@ref(fig:cartesian):

```{r cartesian, fig.cap="Illustration of vector point data in base R."}
plot(p[1], p[2], xlim =  c(0, 5), ylim = c(0, 5))
```

Generally vector datasets have a high level of precision (but not necessarily accuracy as we will see in \@ref(units)).
Raster datasets, by contrast, use cells that break the surface up into a cells of constant size (*resolution*). Rasters therefore aggregate spatially specific features to a given resolution resulting in small features being blurred or lost in raster datasets.
<!-- todo: add figure(s) showing raster data and blurring? -->
This book uses **sf** and **raster** packages to work with vector data and raster datasets respectively.

### An introduction to simple features {#intro-sf}

Simple features is an open standard developed and endorsed by the Open Geospatial Consortium ([OGC](http://portal.opengeospatial.org/files/?artifact_id=25355)) to represent a wide range of geographical information.
It is a hierarchical data model that simplifies geographic data by condensing a complex range of geographic forms into a single geometry class.
Only 7 out of 68 possible types of simple feature are currently used in the vast majority of GIS operations (Figure \@ref(fig:sf-ogc)).
The R package **sf** [@R-sf] fully supports all of these (including plotting methods etc.).^[
The full OGC standard includes rather exotic geometry types including 'surface' and 'curve' geometry types, which currently have limited application in real world applications.
All 68 types can be represented in R, although (at the time of writing) all methods, such as plotting, are only supported for the 7 types that are used.
]

```{r sf-ogc, fig.cap="The subset of the Simple Features class hierarchy supported by sf. Figure based on the Open Geospatial Consortium document [06-103r4](http://www.opengeospatial.org/standards/sfa).", out.width="100%", echo=FALSE}
knitr::include_graphics("figures/sf-classes.png")
```

**sf** can represent all common vector geometry types (raster data classes are not supported by **sf**): points, lines, polygons and their respective 'multi' versions (which group together features of the same type into a single feature).
**sf** also supports geometry collections, which can contain multiple geometry types in a single object.
Given the breadth of geographic data forms, it may come as a surprise that a class system to support all of them is provided in a single package, which can be installed from CRAN:^[The
development version, which may contain new features, can be installed with `devtools::install_github("r-spatial/sf").`
]
**sf** incorporates the functionality of the three main packages of the **sp** paradigm (**sp** [@R-sp] for the class system, **rgdal** [@R-rgdal] for reading and writing data, **rgeos** [@R-rgeos] for spatial operations undertaken by GEOS) in a single, cohesive whole.
This is well-documented in **sf**'s [vignettes](http://cran.rstudio.com/package=sf):

```{r, eval=FALSE}
vignette("sf1") # for an introduction to the package
vignette("sf2") # for reading, writing and converting Simple Features
vignette("sf3") # for manipulating Simple Features
```

As the first vignette explains, simple feature objects in R are stored in a data frame, with geographic data occupying a special column, a 'list-column'. This column is usually named 'geom' or 'geometry'.
Let us load a 'real world' example, here the `world` dataset, with the help of the **spData** package:

```{r, results='hide'}
library(spData)
```

**spData** silently loaded the `world` dataset (and many other spatial datasets - see [the spData website](https://nowosad.github.io/spData/) for a full list).
This dataset contains spatial and non-spatial information, as shown by the function `names()`, which reports the column headings in data frames. 
Please note that the last column contains the geographic information:

```{r}
names(world)
```

It is the contents of this modest-looking `geom` column that gives `sf` objects their spatial powers.
This so-called list-column contains all the coordinates.
**sf**'s `plot()` method uses these coordinates to create a map (Figure \@ref(fig:world-all)).

```{r world-all, fig.cap="A spatial plot of the world using the sf package, with a facet for each attribute."}
library(sf) # must be loaded to plot sf objects
plot(world)
```

Note that instead of creating a single map, as most GIS programs would, the `plot()` command has created multiple maps, one for each variable in the `world` datasets.
This behavior can be useful for exploring the spatial distribution of different variables and is discussed further in \@ref(basic-map) below.

Being able to treat spatial objects as regular data frames with spatial powers has many advantages, especially if you are already used to working with data frames.
The commonly used `summary()` function, for example, provides a useful overview of the variables within the `world` object.

```{r}
summary(world["lifeExp"])
```

Although we have only selected one variable for the `summary` command, it also outputs an report on the geometry (we explore such 'attribute operations' in more depth in Chapter \@ref(attr)).
This is due to the sticky behavior of the geometry columns of **sf** objects (see Chapter \@ref(attr)).
Hence, the result provides a quick summary of both the non-spatial and spatial data contained in `world`: the average life expectancy is 73 years (ranging from less than 50 to more than 80 years) across all countries which are represented in the form of `MULTIPOLYGON`s.
`MULTIPOLYGON`s allow more than one polygon per row (here: country).
This representation is necessary for countries with many islands such as Indonesia and Greece. 

<!-- TODO: cross-reference section covering CRSs. -->
It is worth taking a deeper look at the basic behavior and contents of this simple feature object, which can usefully be thought of as a '**S**patial data**F**rame).

`sf` objects are easy to subset.
The code below shows its first two rows and three columns.
The output shows two major differences compared with a regular `data.frame`: the inclusion of additional geographic data (`geometry type`, `dimension`, `bbox` and CRS information - `epsg (SRID)`, `proj4string`), and the presence of final `geometry` column:

```{r}
world[1:2, 1:3]
```

All this may seem rather complex, especially for a class system that is supposed to be simple.
However, there are good reasons for organizing things this way and using **sf**.

<!-- It's a `MULTIPOLYGON` with 177 features and a geographical (longitude/latidue) coordinate reference system (CRS) with an EPSG code of `4326`. -->

### Why Simple Features?

There are many advantages of **sf** over **sp**, including:

- Faster reading and writing of data (more than 10 times faster in some cases)
- Better plotting performance
- **sf** objects can be treated as dataframes in most operations
- **sf** functions can be combined using `%>%` operator and works well with the [tidyverse](http://tidyverse.org/) collection of R packages
- **sf** function names are relatively consistent and intuitive (all begin with `st_`) compared with the function names and syntax of the **sp**, **rgdal** and **rgeos** packages that it supersedes.

A broader advantage is that simple features are so well-supported by other software products, not least PostGIS, which has heavily influenced the design of **sf**.

A disadvantage you should be aware of, however, is that **sf** is not *feature complete* and that it continues to evolve.
The transition from **sp** to **sf** will likely take many years, and many spatial packages may never switch.
Even if you discover spatial data with R through the **sf** package, it is still worth at least being aware of **sp** classes, even if you rarely use them for everyday geospatial tasks.

Fortunately it is easy to translate between **sp** and **sf** using the `as()` function: 

```{r, eval=FALSE}
library(sp)
world_sp = as(object = world, Class = "Spatial")
```

@bivand_applied_2013 provides an excellent introduction to **sp**.

### Basic map making {#basic-map}

You can quickly create basic maps in **sf** with the base `plot()` function. By default, **sf** creates a multi-panel plot (like **sp**'s `spplot()`), one sub-plot for each variable (see left-hand image in Figure \@ref(fig:sfplot)). 

```{r sfplot, fig.cap="Plotting with sf, with multiple variables (left) and a single variable (right).", out.width="49%", fig.show='hold', warning=FALSE}
plot(world[3:4])
plot(world["pop"])
```

As with **sp**, you can add further layers to your maps using the `add = TRUE`-argument of the `plot()` function .^[In
fact, when you `plot()` an **sf** object, R is calling `sf:::plot.sf()` behind the scenes.
`plot()` is a generic method that behaves differently depending on the class of object being plotted.]
To illustrate this, and prepare for content covered in chapters \@ref(attr) and \@ref(spatial-data-operations) on attribute and spatial data operations, we will subset and combine countries in the `world` object, which creates a single object representing Asia:

```{r, warning=FALSE}
asia = world[world$continent == "Asia", ]
asia = st_union(asia)
```

We can now plot the Asian continent over a map of the world.
Note, however, that this only works if the initial plot has only one layer:

```{r asia, out.width='50%'}
plot(world["pop"])
plot(asia, add = TRUE, col = "red")
```

This can be very useful for quickly checking the geographic correspondence between two or more layers: 
the `plot()` function is fast to execute and requires few lines of code, but does not create interactive maps with a wide range of options.
For more advanced map making we recommend using a dedicated visualization package such as **tmap**, **ggplot2**, **mapview**, or **leaflet**.
<!-- TODO: cross reference advanced mapping chapter -->

<!-- 
- plot() function 
- map export 
-->

<!-- Maybe show also somewhere that `world[0]` produces only a plot of the geometry which is rather useful if you do not want to plot a specific attribute. This way, you can for example dismiss the col = "white"-argument in your Nigeria example.
Sorry for commenting on this again but just to clarify africa[0] selects zero columns but since the geometry column is sticky it won't be dismissed. Neverthess, to be more explicit one should probably use plot(st_geometry(africa))-->

```{r, eval=FALSE, echo=FALSE}
plot(africa[0], lwd = 3, main = "Nigeria in context", border = "lightgrey")
```

#### Further work

**sf** makes R data objects more closely aligned to the data model used in GDAL and GEOS, in theory making spatial data operations faster <!--I am not sure what you mean-->.
The work here provides a taste of the way **sf** operates but there is much more to learn (see Chapter \@ref(spatial-data-operations)).
And there is also a wealth of information in the highly recommended vignettes of the package.

As a final exercise, we will see one way of how to do a spatial overlay in **sf**.
First, we convert the countries of the world into centroids, and then subset those in Asia. Finally, the `summary`-command tells us how many centroids (countries) are part of Asia (43) and how many are not (134).

```{r}
world_centroids = st_centroid(world)
sel_asia = st_intersects(world_centroids, asia, sparse = FALSE)
summary(sel_asia)
```

<!--Note: another way of achieving the same result is with a GEOS function for identifying spatial overlay, which we will cover in more detail in Chapter \@ref(spatial-data-operations).-->

Since **sf**'s `plot()` function builds on base plotting methods, you may also use its many optional arguments (see `?plot` and `?par`).
This provides powerful but not necessarily intuitive functionality.
For instance, in order to make the diameter of a circle proportional to a country's population, we provide the `cex` argument with the result of a calculation (see Figure \@ref(fig:africa), and the code below).

```{r africa, fig.cap="Centroids representing country population, diameter being proportional to population.", warning=FALSE}
plot(world["continent"])
plot(world_centroids, add = TRUE, cex = world$pop / 1e8, lwd = 3)
```

<!-- More appropriate for subsequent chapters. -->
<!-- This shows that there are 43 countries in Asia -->
<!-- We can check if they are the same countries as follows: -->

<!-- ```{r} -->
<!-- africa_centroids2 = world_centroids[sel_africa,] -->
<!-- identical(africa_centroids, africa_centroids2) -->
<!-- ``` -->

### Simple feature classes {#sf_classes}

To understand new data formats in depth, it often helps to generate them for first principles.
This section walks through vector spatial classes step-by-step, from the elementary simple feature geometry to simple feature objects of class `sf` representing complex spatial data.
Before describing each geometry type that the **sf** package supports, it is worth taking a step back to understand the building blocks of `sf` objects. 
As stated in section \@ref(intro-sf), simple features are simply data frames with at least one special column that makes it spatial.
These spatial columns are often called `geom` or `geometry` and can be like non-spatial columns: `world$geom` refers to the spatial element of the `world` object described above.
These geometry columns are 'list columns' of class `sfc`: they are simple feature collections.
In turn, `sfc` objects are composed of one or more objects of class `sfg`: simple feature geometries.

To understand how the spatial components of simple features work, it is vital to understand simple feature geometries.
For this reason we cover each currently supported `sfg` type in the next subsections before moving on to describe how these can be combined to form `sfc` and eventually full `sf` objects.

#### Simple feature geometry types {#geometry}

<!-- This section demonstrates how the full range of geometry types supported by the **sf** package can be created, combined and plotted. -->
Geometries are the basic building blocks of simple features.
Simple features in R can take on one of the 17 geometry types supported by the **sf** package.
In this chapter we will focus on the seven most commonly used types: `POINT`, `LINESTRING`, `POLYGON`, `MULTIPOINT`, `MULTILINESTRING`, `MULTIPOLYGON` and `GEOMETRYCOLLECTION`.<!--FIG-->
Find the whole list of possible feature types in [the PostGIS manual ](http://postgis.net/docs/using_postgis_dbmanagement.html).

Generally, well-known binary (WKB) or well-known text (WKT) are the standard encoding for simple feature geometries.
WKB representations are usually hexadecimal strings easible readable for computers.
This is why, GIS and spatial databases use WKB to transfer and store geometry objects.
WKT, on the other hand, is a human-readable text markup description of simple features. 
Both formats are exchangeable, and if we present one, we will naturally choose the WKT representation.

The basis for each of the geometry types is the point. 
A point is simply a coordinate in 2D, 3D or 4D space:

- X and Y coordinates represent the location of the points on the surface of the Earth. Depending on the coordinate reference system you use, this can be, for example, easting and northing or longitude and latitude.
- Additionally, a Z coordinate might denote altitude but be aware of the fact that this representation is only a crude 3D-approximation.
The ability of a GIS and R to handle true volumes and surfaces is still limited.
- An M coordinate ("measure") allows to represent some measure associated to the point, but not the whole feature. 
This coordinate could be a time of measurement, information on who has measured the point or what is the error of measurement.

As a result, four possible types of points exist - XY (two-dimensional), XYZ (three-dimensional containing altitude), XYM (three-dimensional containing measure) and XYZM (four-dimensional).
They could be easily describes as a well-known text:

- XY - `POINT (5 2)`
- XYZ - `POINT (5 2 3)`
- XYM - `POINTM (5 2 1)`
- XYZM - `POINT (5 2 3 1)`

```{r point, echo=FALSE}
plot(st_as_sfc(c("POINT(5 2)")), axes = TRUE, main = "POINT")
```

A linestring is a sequence of points with a straight line connecting the points, for example:

- `LINESTRING (1 5, 4 4, 4 1, 2 2, 3 2)`

```{r linestring, echo=FALSE}
plot(st_as_sfc("LINESTRING(1 5, 4 4, 4 1, 2 2, 3 2)"), axes = TRUE, main = "LINESTRING")
```

Linestring cannot have self intersecting line parts.
In other words, lines shouldn't pass through the same point twice (except for the endpoint).

A polygon is a sequence of points that form a closed, non-intersecting ring.
Closed means that the first and the last point of a polygon have the same coordinates. 
By definition, a polygon has one exterior boundary (outer ring) and can have zero or more interior boundaries (inner ring), also known as holes.

- Polygon without a hole - `POLYGON ((1 5, 2 2, 4 1, 4 4, 1 5))`

```{r polygon, echo=FALSE}
plot(st_as_sfc("POLYGON((1 5, 2 2, 4 1, 4 4, 1 5))"), col="gray", axes = TRUE, main = "POLYGON")
```

- Polygon with one hole - `POLYGON ((1 5, 4 4, 4 1, 2 2, 1 5), (2 4, 3 4, 3 3, 2 3, 2 4))`

```{r polygon_hole, echo=FALSE}
plot(st_as_sfc("POLYGON((1 5, 2 2, 4 1, 4 4, 1 5), (2 4, 3 4, 3 3, 2 3, 2 4))"), col="gray", axes = TRUE, main = "POLYGON with a hole")
```

So far, our geometry types have just included one feature.
To represent multiple features in one object, we can use the "multi"-version of each geometry type:

- Multipoint - `MULTIPOINT (5 2, 1 3, 3 4, 3 2)`
- Multistring - `MULTILINESTRING ((1 5, 4 4, 4 1, 2 2, 3 2), (1 2, 2 4))`
- Multipolygon - `MULTIPOLYGON ((1 5, 4 4, 4 1, 2 2, 1 5), (0 2, 1 2, 1 3, 0 3, 0 2))`

```{r multis, echo=FALSE}
par(mfrow = c(1, 3))
plot(st_as_sfc("MULTIPOINT (5 2, 1 3, 3 4, 3 2)"), axes = TRUE, main = "MULTIPOINT")
plot(st_as_sfc("MULTILINESTRING ((1 5, 4 4, 4 1, 2 2, 3 2), (1 2, 2 4))"), axes = TRUE, main = "MULTILINESTRING")
plot(st_as_sfc("MULTIPOLYGON (((1 5, 2 2, 4 1, 4 4, 1 5), (0 2, 0 3, 1 3, 1 2, 0 2)))"), col="gray", axes = TRUE, main = "MULTIPOLYGON")
par(mfrow = c(1, 1))
```

Finally, a geometry collection might contain any combination of geometry types:

- Geometry collection - `GEOMETRYCOLLECTION (MULTIPOINT (5 2, 1 3, 3 4, 3 2), LINESTRING (1 5, 4 4, 4 1, 2 2, 3 2)))`

```{r geom_collection, echo=FALSE}
plot(st_as_sfc("GEOMETRYCOLLECTION (MULTIPOINT (5 2, 1 3, 3 4, 3 2), LINESTRING (1 5, 4 4, 4 1, 2 2, 3 2)))"),
     axes = TRUE, main = "GEOMETRYCOLLECTION")
```

#### Simple feature geometry (sfg) objects {#sfg}

In R, the `sfg` class represents the differente simple feature geometry types: (multi-)point, (multi-) linestring, (multi-)polygon or geometry collection.

Usually you are spared the tedious taks of creating geometries on your own since you can simply import an already existing spatial file.
However, there are a set of function to create simple feature geometry objects (`sfg`) from scratch if needed.
The names of these functions are simple and consistent, as they all start with the `st_`  prefix and end with the name of the geometry type in lowercase letters:

- A point - `st_point()`
- A linestring - `st_linestring()`
- A polygon - `st_polygon()`
- A multipoint - `st_multipoint()`
- A multilinestring - `st_multilinestring()`
- A multipolygon - `st_multipolygon()`
- A geometry collection - `st_geometrycollection()`

In R, you create `sfg` objects with the help of three native data types:

1. A numeric vector - a single point
2. A matrix - a set of points, where each row contains a point - a multipoint or linestring
3. A list - any other set, e.g. a multilinestring or geometry collection

To create point objects, we use the `st_point()` function in conjunction with a numeric vector:

```{r}
# note that we use a numeric vector for points
st_point(c(5, 2)) # XY point
st_point(c(5, 2, 3)) # XYZ point
st_point(c(5, 2, 1), dim = "XYM") # XYM point
st_point(c(5, 2, 3, 1)) # XYZM point
```

<!-- is this really important? -->
XY, XYZ and XYZM types of points are automatically created based on the length of a numeric vector. 
Only the XYM type needs to be specified using a `dim` argument.

By contrast, use matrices in the case of multipoint (`st_multipoint()`) and linestring (`st_linestring()`) objects:

```{r}
# the rbind function simplifies the creation of matrices
## MULTIPOINT
multipoint_matrix = rbind(c(5, 2), c(1, 3), c(3, 4), c(3, 2))
st_multipoint(multipoint_matrix)

## LINESTRING
linestring_matrix = rbind(c(1, 5), c(4, 4), c(4, 1), c(2, 2), c(3, 2))
st_linestring(linestring_matrix)
```

Finally, use lists for the creatin of multilinestrings, (mult-)polygons and geometry collections:

```{r}
## POLYGON
polygon_list = list(rbind(c(1, 5), c(2, 2), c(4, 1), c(4, 4), c(1, 5)))
st_polygon(polygon_list)
```

```{r}
## POLYGON with a hole
polygon_border = rbind(c(1, 5), c(2, 2), c(4, 1), c(4, 4), c(1, 5))
polygon_hole = rbind(c(2, 4), c(3, 4), c(3, 3), c(2, 3), c(2, 4))
polygon_with_hole_list = list(polygon_border, polygon_hole)
st_polygon(polygon_with_hole_list)
```

```{r}
## MULTILINESTRING
multilinestring_list = list(rbind(c(1, 5), c(4, 4), c(4, 1), c(2, 2), c(3, 2)), 
                            rbind(c(1, 2), c(2, 4)))
st_multilinestring((multilinestring_list))
```

```{r}
## MULTIPOLYGON
multipolygon_list = list(list(rbind(c(1, 5), c(2, 2), c(4, 1), c(4, 4), c(1, 5))),
                         list(rbind(c(0, 2), c(1, 2), c(1, 3), c(0, 3), c(0, 2))))
st_multipolygon(multipolygon_list)
```

```{r}
## GEMETRYCOLLECTION
gemetrycollection_list = list(st_multipoint(multipoint_matrix),
                              st_linestring(linestring_matrix))
st_geometrycollection(gemetrycollection_list)
```

<!-- table -->
<!-- figure - image/fig1.jpg -->
<!-- they are interconnected - points could create mulitpoints or lines; -->
<!-- lines could create mutlilines or polygons, etc. -->
<!-- https://r-spatial.github.io/sf/articles/sf1.html -->

#### Simple feature collections {#sfc}

One `sfg` object contains only a single simple feature geometry. 
A simple feature collection (`sfc`) is a list of `sfg` objects and can additionally contain information about the coordinate reference system in use.
For instance, to combine two simples features into one object with two features, we can use the `st_sfc()` function. 
This is important since this collection respresents the geometry column in **sf** data frames:

```{r}
# sfc POINT
point1 = st_point(c(5, 2))
point2 = st_point(c(1, 3))
st_sfc(point1, point2)
```

In most cases, an `sfc` object contains objects of the same geometry type.
Therefore, when we convert `sfg` objects of type polygon into a simple feature collection, we would also end up with an `sfc` object of type polygon. 
Equally, a collection of multilinestring would result in an `sfc` object of type multilinestring:

```{r}
# sfc POLYGON
polygon_list1 = list(rbind(c(1, 5), c(2, 2), c(4, 1), c(4, 4), c(1, 5)))
polygon1 = st_polygon(polygon_list)
polygon_list2 = list(rbind(c(0, 2), c(1, 2), c(1, 3), c(0, 3), c(0, 2)))
polygon2 = st_polygon(polygon_list2)
st_sfc(polygon1, polygon2)
```

```{r}
# sfc MULTILINESTRING
multilinestring_list1 = list(rbind(c(1, 5), c(4, 4), c(4, 1), c(2, 2), c(3, 2)), 
                            rbind(c(1, 2), c(2, 4)))
multilinestring1 = st_multilinestring((multilinestring_list1))
multilinestring_list2 = list(rbind(c(2, 9), c(7, 9), c(5, 6), c(4, 7), c(2, 7)), 
                            rbind(c(1, 7), c(3, 8)))
multilinestring2 = st_multilinestring((multilinestring_list2))
st_sfc(multilinestring1, multilinestring2)
```

It is also possible to create an `sfc` object from `sfg` objects with different geometry types:

```{r}
# sfc GEOMETRY
st_sfc(point1, multilinestring1)
```

<!-- if you want to use it - st_cast() to a proper geometry type -->
<!-- or st_is to select only one geometry type -->
<!-- http://r-spatial.org/r/2017/01/12/newssf.html -->
<!-- methods(class = "sfc") -->

As mentioned before, `sfc` objects can additionally store information on the coordinate reference systems (CRS).
<!-- What's CRS -->
To specify a certain CRS, we can use the `epsg (SRID)` or `proj4string` attributes of an `sfc` object.
The default value of `epsg (SRID)` and `proj4string` is `NA` (*Not Available*):

```{r}
st_sfc(point1, point2)
```

Of course, all geometries in an `sfc` object must have the same CRS. 

We can add coordinate reference system as a `crs` argument of `st_sfc()`. 
This argument accepts either an integer with the `epsg` code (e.g., `4326`)  or a `proj4string` character string (e.g., `"+proj=longlat +datum=WGS84 +no_defs"`):

```{r}
# EPSG definition
st_sfc(point1, point2, crs = 4326)
```

```{r}
# PROJ4STRING definition
st_sfc(point1, point2, crs = "+proj=longlat +datum=WGS84 +no_defs")
```

Both of these approaches have advantages and disadvantages. 
An `epsg` code is usually shorter, and therefore easier to remember. 
The code also refers to only one, well-defined coordinate reference system. 
On the other hand, a `proj4string` definition allows you more flexibility when it comes to specifying different parameters such as the projection type, the datum and the ellipsoid. 
This way you can specify many different projections, and modify existing ones.
This makes the `proj4string` approach also more complicated.^[In the background, `sf` uses the [PROJ.4](http://proj4.org/) software, which enables transformations between different projections].

`epsg` always points to exactly one particular CRS.
Correspondingly, there is also only one possible `proj4string` for a specific `epsg`-code.
For example, we can set the UTM Zone 11N projection with `epsg` code `2955`:

```{r}
st_sfc(point1, point2, crs = 2955)
```

As you can see above, the `proj4string` definition was automatically added.
Now we can try to set the CRS using `proj4string`:

```{r}
st_sfc(point1, point2, crs = "+proj=utm +zone=11 +ellps=GRS80 +towgs84=0,0,0,0,0,0,0 +units=m +no_defs")
```

However, the `epsg` string of our result remained empty. 
This is because there is no general method to convert from `proj4string` to `epsg`.

<!-- precision -->
<!-- plots can be made -->

#### Simple feature objects {#sf}

So far, we have only dealt with the pure geometries.
Most of the time, however, these geometries come with a set of attributes describing them. 
These attributes could represent the name of the geometry, measured values, groups to which the geometry belongs, and many more.
For example, we measured a temperature of 25°C on Trafalgar Square in London on June 21^th^ 2017. 
Hence, we have a specific point in space (the coordinates), the name of the location (Trafalgar Square), a temperature value, the date of the measurement.
Other attribues might include a urbanity category (city or village), or a remark if the measurement was made using an automatic station.

The simple feature class, `sf`, is a combination of an attribute table (`data.frame`) and a simple feature geometry collection (`sfc`).
Simple features are created using the `st_sf()` function:

```{r}
# sfg objects
london_point = st_point(c(0.1, 51.5))
ruan_point = st_point(c(-9, 53))

# sfc object
our_geometry = st_sfc(london_point, ruan_point, crs = 4326)

# data.frame object
our_attributes = data.frame(name = c("London", "Ruan"),
                            temperature = c(25, 13),
                            date = c(as.Date("2017-06-21"), as.Date("2017-06-22")),
                            category = c("city", "village"),
                            automatic = c(FALSE, TRUE))

# sf object
sf_points = st_sf(our_attributes, geometry = our_geometry)
```

The above example illustrates the components of `sf` objects. 
Firstly, coordinates define the geometry ofthe simple feature geometry (`sfg`).
Secondly, we can combine the geometries in a simple feature collection (`sfc`) which also stores the CRS.
Subsequently, we store the attribute information on the geometries in a `data.frame`.
Finally, the `st_sf()` function combines the attribute table and the `sfc` object in an `sf` object.

```{r}
sf_points
```

```{r}
class(sf_points)
```

The result shows that `sf` objects actually have two classes, `sf` and `data.frame`.
Simple features are simply data frames (square tables), but with spatial attributes (usually stored in a special `geom` list-column in the data frame).
This duality is central to the concept of simple features:
most of the time a `sf` can be treated as and behaves like a `data.frame`.
Simple features are, in essence, data frames with a spatial extension.

<!-- methods -->
<!-- methods(class = "sf") -->
<!-- plots -->
<!-- https://r-spatial.github.io/sf/articles/sf1.html#how-attributes-relate-to-geometries -->

## Raster data

Raster data is a matrix (or a grid) of values with additional spatial metadata, such as extent, resolution and coordinate reference system.
This grid consists of cells (often called pixels) representing an area on the surface (\@ref(fig:raster-intro-plot):A).
All cells in a raster must have the same size, which could be represented by a Cartesian (e.g. meters) or geographic coordinate system (degrees).
Cell numbers in rasters start at 1 in the upper left corner, and its number increase from left to right and then from top to bottom (\@ref(fig:raster-intro-plot):B).
Each cell in raster data could hold a value, which could be an integer or float (\@ref(fig:raster-intro-plot):C).
Additionally, it is possible to set the NA (*not available*) value which indicates the absence of data or cells outside of the area of interests.
You can see them as the gray cells in the C and D panel of the figure \@ref(fig:raster-intro-plot).
The final raster map, as seen in the D panel of the \@ref(fig:raster-intro-plot) figure, is a color presentation of the raster values.

```{r raster-intro-plot, echo=FALSE, fig.cap="Raster data: A - a grid representation; B - numbers of the cells; C - values of the cells; D - a final raster map"}
knitr::include_graphics("figures/raster_intro_plot.png")
```

Raster data can be continuous or categorical. 
Continuous rasters have a range of quantitative values, which could represent phenomena such as elevation, temperature, population density or spectral data.
Categorical rasters, also known as discrete, represent features or categories.
This could be landcover, soils, or climate categories data.
<!-- (one, two panel plot)  -->

### An introduction to raster

The **raster** package supports raster objects in R. 
It provides an extensive set of functions to create, read, export, manipulate and process raster datasets.
<!-- what do you mean by new concepts?-->
Aside from general raster data manipulation, **raster** provides many low level functions that can be used to create and develop new concepts.
**raster** also lets you work on large raster datasets that are too large to fit into the main memory . 
In this case, **raster** provides the possiblity to divide the raster into smaller chunks (rows or blocks), and processes these iteratively instead of loading the whole raster file into RAM (for more information, please refer to `vignette("functions", package = "raster").

<!-- we should replace it with our own dataset -->
<!-- example dataset from spDataLarge -->
```{r, message=FALSE}
library(raster)
raster_filepath = system.file("external/test.grd", package="raster")
new_raster = raster(raster_filepath)
```

If you just type the name of the raster in the console, this will print out the so-called raster header (extent, dimensions, resolution, CRS) and some additional information (class, data source name, summary of the raster values): 

```{r}
new_raster
```

<<<<<<< HEAD
To access individual header information, you can use following commands:
=======
Raster's spatial properties are expressed as the dimensions (number of rows, number of columns, number of cells and number of layers for multilayer objects), resolution, extent and coordinate reference system of the data.
>>>>>>> 122c62a1

```{r}
# dimensions (number of rows, number of columns, number of cells)
dim(new_raster)
```

```{r}
# spatial resolution
res(new_raster)
```

```{r}
# spatial extent
extent(new_raster)
```

```{r}
# coordinate reference system
crs(new_raster)
```

<!--CRSargs(CRS("+init=epsg:4326"))-->
Note that in contrast to the **sf** package, **raster** only accepts the `proj4string` representation of the coordinate reference system.

Values of the cells are the only non-spatial information in the `Raster*` object.
You can summarize and plot them using base R functions such as `summary()` and `hist()`.

```{r}
# numerical summary of the data
summary(new_raster)
```

```{r new_raster-hist}
# histogram of the values
hist(new_raster)
```

`getValues()` extracts a raster's values as a numerical vector.
To only select specific rows, use the `row` parameter.

```{r}
new_raster_values = getValues(new_raster)
head(new_raster_values)
```

The new vector, `new_raster_values`, can serve as input for subsequent statistical operations.

Sometimes it is important to know if all values of a raster are currently in memory or on disk.
Find out with the `inMemory()` function:

```{r}
inMemory(new_raster)
```

`help(package = "raster", topic = "raster-package")` returns a full list of all available **raster** functions.

### Basic map making

Similar to the **sf** package, **raster** also provides `plot()` methods for its own classes.

```{r basic-new-raster-plot}
plot(new_raster)
```

<!-- combining raster with vector for a plot -->

<!-- TODO: cross reference advanced mapping chapter -->
<!-- more advanced options - rasterVis, tmap, mapview, leaflet -->

### Raster classes

The `RasterLayer` class represents the simplest form of a raster object, and consists of only one layer.
<!-- CRS as proj4 -->

To create an object of class `RasterLayer`, we can use the `raster()` function:
<!-- explanation that this function can do many more things -->
<!-- how to add crs -->
<!-- how to add values -->

```{r}
r = raster() # creation of an empty RasterLayer object
r
```

```{r}
# creation of the RasterLayer object with a given number of columns and rows, and extent
r1 = raster(ncol = 101, nrow = 77, xmn = 0, xmx = 101, ymn = 0, ymx = 77)
r1
values(r1) = sample(1:ncell(r1)) # adding random values to the new raster object
```

Aside from the `RasterLayer`, there are two additional classes: `RasterBrick` and `RasterStack`.
<!--What do you mean by type of representation?-->
Both can handle multiple layers, but differ regarding the number of supported file formats, type of representation and processing speed.

A `RasterBrick` consists of multiple layers, which typically correspond to a multispectral satellite file. 
The `brick()` function creates a `RasterBrick` object.
Usually, you provide it with a filename to a multilayer raster file but might also use another raster object and other spatial objects (see its help page for all supported formats).
<!-- should we use this example or have our own multilayer dataset? -->
```{r}
multilayer_raster_filepath = system.file("external/rlogo.grd", package="raster")
r_brick = brick(multilayer_raster_filepath)
r_brick
```

The `nlayers` function retrieves the number of layers stored in a `Raster*` object:

```{r}
nlayers(r_brick)
```

<<<<<<< HEAD
A `RasterStack` is similar to a `RasterBrick` in the sense that it consists also of multiple layers.
More specifically, a `RasterStack` is a list of `RasterLayer` objects with the same extent and resolution. 
Hence, one way to create it is with the help of spatial objects already existing in R's global environment. 
And again, one can simply specify a path to a file stored on disk.
The possibility to create a `RasterStack` from a file stored on disk and an object residing in R's global environment is one of the main differences compared to a `RasterBrick`.
=======
A `RasterStack` is a list of `RasterLayer` objects with the same extent and resolution. 
These layers could contain the same variable over some time or many different variables.
`RasterStack` can be created based on a group of object from many sources - different files, another bands in a multi-band file and `RasterLayer` objects created in R. 
>>>>>>> 122c62a1

```{r}
raster_on_disk = raster(multilayer_raster_filepath, layer = 1)
raster_in_memory = raster(xmn = 0, xmx = 101, ymn = 0, ymx = 77, res = 1)
values(raster_in_memory) = sample(1:ncell(raster_in_memory))
crs(raster_in_memory) = crs(raster_on_disk)
```

```{r}
r_stack <- stack(raster_in_memory, raster_on_disk)
r_stack
```

Another difference is that the processing time for `RasterBrick` objects should be usually shorter than for `RasterStack` objects.
Note that operations on `RasterBrick` and `RasterStack` objects will typically return a `RasterBrick`.

## Coordinate Reference Systems

This section is work in progress.

Despite the differences between vector and raster spatial data types, they are united by shared concepts intrinsic to spatial data.
Perhaps the most important of these is the Coordinate Reference System (CRS), which defines how the spatial elements of the data relate to the surface of the Earth (or other body).

In **sf** the CRS of an object can be retrieved and set using `st_crs()` and `st_set_crs()` respectively:

```{r}
old_crs = st_crs(sf_points) # get CRS
old_crs # print CRS
sf_points = st_set_crs(sf_points, 27700) # set CRS
```

Note the warning emitted after the CRS for `sf_points` was set to `27700`.
This is a good thing: we have imposed a spatial reference onto data without knowing what that means.
To discover what the 'magic number' `27700` means, we can retrieve the CRS again (see Chapter \@ref(coord) for more on CRSs):

```{r}
st_crs(sf_points)
```

## Units
<!-- If this is the final thing about sf, we should move it up before starting to explain raster stuff -->
<!-- https://cran.r-project.org/web/packages/units/vignettes/measurement_units_in_R.html -->
The final thing to say about `sf` objects in this chapter is that they have units.
This is advantageous because it prevents confusion caused by the fact that different CRSs use different units (most use meters, some use feet).
Furthermore, it also provides information on dimensionality, as illustrated by calculating the area of Nigeria:

```{r}
nigeria = world[world$name_long == "Nigeria", ]
```

```{r}
st_area(nigeria)
```

The result, as expected, is in units of square meters (m^2^), representing 2 dimensional space, and that Nigeria is a large country!
To translate the huge number into a more digestible size, it is tempting to divide the results by a million (the number of square meters in a square kilometer):

```{r}
st_area(nigeria) / 1e6
```

However, the result is incorrectly given again as square meters.
The solution is to set the correct units with the **units** package:

```{r}
units::set_units(st_area(nigeria), km^2)
```

<!-- Something about when units are not set: -->
<!-- ```{r} -->
<!-- st_distance(sf_point1, sf_point2) -->
<!-- ``` -->

<!-- ## Precision -->

## Exercises

1. What does the summary of the `geometry` column tell us about the `world` dataset, in terms of:

- The geometry type?
- How many countries there are?
- The coordinate reference system (CRS)?

2. Using **sf**'s `plot()` command, create a map of Nigeria in context, building on the code that creates and plots Asia above (see Figure \@ref(fig:nigeria) for an example of what this could look like). 

- Hint: this used the `lwd`, `main` and `col` arguments of `plot()`. 
- Bonus: make the country boundaries a dotted grey line.
- Hint: `border` is an additional argument of `plot()` for **sf** objects.

3. Exercise 3 <!--missing title-->

- What does the `lwd` argument do in the `plot()` code that generates Figure \@ref(fig:africa). 
- Perform the same operations and map making for another continent of your choice.
- Bonus: Download some global geographic data and add attribute variables assigning them to the continents of the world.<|MERGE_RESOLUTION|>--- conflicted
+++ resolved
@@ -661,11 +661,7 @@
 new_raster
 ```
 
-<<<<<<< HEAD
 To access individual header information, you can use following commands:
-=======
-Raster's spatial properties are expressed as the dimensions (number of rows, number of columns, number of cells and number of layers for multilayer objects), resolution, extent and coordinate reference system of the data.
->>>>>>> 122c62a1
 
 ```{r}
 # dimensions (number of rows, number of columns, number of cells)
@@ -777,17 +773,11 @@
 nlayers(r_brick)
 ```
 
-<<<<<<< HEAD
 A `RasterStack` is similar to a `RasterBrick` in the sense that it consists also of multiple layers.
 More specifically, a `RasterStack` is a list of `RasterLayer` objects with the same extent and resolution. 
 Hence, one way to create it is with the help of spatial objects already existing in R's global environment. 
 And again, one can simply specify a path to a file stored on disk.
 The possibility to create a `RasterStack` from a file stored on disk and an object residing in R's global environment is one of the main differences compared to a `RasterBrick`.
-=======
-A `RasterStack` is a list of `RasterLayer` objects with the same extent and resolution. 
-These layers could contain the same variable over some time or many different variables.
-`RasterStack` can be created based on a group of object from many sources - different files, another bands in a multi-band file and `RasterLayer` objects created in R. 
->>>>>>> 122c62a1
 
 ```{r}
 raster_on_disk = raster(multilayer_raster_filepath, layer = 1)
