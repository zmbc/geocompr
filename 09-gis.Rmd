--- conflicted
+++ resolved
@@ -517,14 +517,8 @@
 Luckily, the convenience function `writeVECT()` does this for us.
 (Use `writeRAST()` in the case of raster data.)
 In our case we add the street and cycle hire point data while using only the first attribute column, and name them also `london_streets` and `points`. 
-<<<<<<< HEAD
-Note that we are converting the **sf**-objects\index{sf} into objects of class `Spatial*`.
-In time, **rgrass7**\index{rgrass7 (package)} will also work with **sf**-objects.
-
-<!-- in time we can also use sf- and raster-objects with rgrass7, Roger has already implemented this in the rgrass7 developer version -->
-=======
+
 To use **sf**-objects with **rgrass7**, we have to run `use_sf()` first (note: the code below assumes you are running **rgrass7** 0.2.1 or above).
->>>>>>> 019e1015
 
 ```{r 09-gis-31, eval=FALSE}
 use_sf()
