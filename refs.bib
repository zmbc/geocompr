--- conflicted
+++ resolved
@@ -1,6 +1,3 @@
-
-<<<<<<< HEAD
-=======
 @incollection{jenny_guide_2017,
 	title = {A guide to selecting map projections for world and hemisphere maps},
 	booktitle = {Choosing a {Map} {Projection}},
@@ -35,7 +32,6 @@
 	note = {bibtex: rodrigue\_geography\_2013}
 }
 
->>>>>>> 9d736c97
 @article{huff_probabilistic_1963,
 	title = {A {Probabilistic} {Analysis} of {Shopping} {Center} {Trade} {Areas}},
 	volume = {39},
@@ -47,10 +43,7 @@
 	journal = {Land Economics},
 	author = {Huff, David L.},
 	year = {1963},
-<<<<<<< HEAD
-=======
 	note = {bibtex: huff\_probabilistic\_1963},
->>>>>>> 9d736c97
 	pages = {81--90}
 }
 
