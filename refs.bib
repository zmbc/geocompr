--- conflicted
+++ resolved
@@ -6,10 +6,7 @@
 	publisher = {Wiley-Blackwell},
 	author = {Liu, Jian-Guo and Mason, Philippa J.},
 	year = {2009},
-<<<<<<< HEAD
-=======
 	note = {bibtex: liu\_essential\_2009},
->>>>>>> 90001dd8
 	keywords = {Earth (Planet), Geographic information systems, Image processing, Remote sensing, Surface Remote sensing}
 }
 
