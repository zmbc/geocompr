--- conflicted
+++ resolved
@@ -88,15 +88,9 @@
 The chapters progress gradually in difficulty and exercises are provided at the end of each chapter to ensure understanding.
 However, R novices may find the reproducible code chunks --- an integral part of the book --- difficult to understand and implement at first. 
 
-<<<<<<< HEAD
-Tenacious and impatient readers are welcome to dive straight into the first practical examples in Chapter \@ref(spatial-class).
+Impatient readers are welcome to dive straight into the first practical examples in Chapter \@ref(spatial-class).
 However we suggest most R beginners make use of introductory resources to get up-to-speed with R before diving-in at the geocomputational deep end (unless you're just reading the book for an understanding of the concepts).
 We recommend a free [Introduction to R](https://www.datacamp.com/courses/free-introduction-to-r) course on DataCamp and three freely available books: [An introduction to R](http://colinfay.me/intro-to-r/) [@venables_introduction_2017],  [R for Data Science](http://r4ds.had.co.nz/) [@grolemund_r_2016] and [Efficient R Programming](https://csgillespie.github.io/efficientR/) [@gillespie_efficient_2016], especially [Chapter 2](https://csgillespie.github.io/efficientR/set-up.html#r-version) (on installing and setting-up R/RStudio) and [Chapter 10](https://csgillespie.github.io/efficientR/learning.html) (on learning to learn).
-=======
-Impatient readers are welcome to dive straight into the first practical examples in Chapter \@ref(spatial-class), especially if you're already an experienced R user.
-However we suggest R beginners make use of resources to get up-to-speed with R before diving-in.
-We recommend a free [Introduction to R](https://www.datacamp.com/courses/free-introduction-to-r) course on DataCamp and two freely available books: [R for Data Science](http://r4ds.had.co.nz/) [@grolemund_r_2016] and [Efficient R Programming](https://csgillespie.github.io/efficientR/) [@gillespie_efficient_2016], especially [Chapter 2](https://csgillespie.github.io/efficientR/set-up.html#r-version) (on installing and setting-up R/RStudio) and [Chapter 10](https://csgillespie.github.io/efficientR/learning.html) (on learning to learn).
->>>>>>> 6576398f
 
 With reference to such material to hand we are confident that the command-line approach demonstrated in this book will be worth the learning curve within a few months for most people, including programming novices.
 Over time and with practice R will likely become the natural choice for many applications.
