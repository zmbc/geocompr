--- conflicted
+++ resolved
@@ -31,13 +31,9 @@
 Why?
 To encourage contributions, ensure reproducibility and provide access to the material as it evolves.
 
-<<<<<<< HEAD
-We're developing the book in four main parts:
-=======
 We're developing the book in four main phases.
 We're in phase two and focussed on the application chapters, which we aim to be complete by December.
 Drafts of other chapters will be added to this website as the project progresses.
->>>>>>> 498ee87e
 
 1. Foundations
 2. Basic applications
