--- conflicted
+++ resolved
@@ -25,11 +25,7 @@
     sp,
     spData,
     spDataLarge,
-<<<<<<< HEAD
-    stplanr,
-=======
     tabularaster,
->>>>>>> fffed834
     tidyverse,
     tmap
 Remotes: 
