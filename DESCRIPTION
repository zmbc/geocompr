Package: geocompr
Title: Geocomputation with R: a book
Version: 0.0.31
Authors@R: c(person("Robin", "Lovelace", role = c("aut")), 
    person("Jakub", "Nowosad", email = "nowosad.jakub@gmail.com",
    role = c("aut", "cre")))
Imports:
    bookdown,
    dismo,
    gstat,
    leaflet,
    mapview,    
    microbenchmark,
    raster,
    rgdal,
    rgeos,    
    sf,
    sp,
    spData,
    tidyverse,
    tmap
Remotes:
    nowosad/spData,
<<<<<<< HEAD
    edzer/sfr
Suggests:
    adehabitat,
    akima,
    geoR,
    geosphere,
    ggmap,    
    GRASS,    
    rasterVis,
    rgrass7,
    sgeostat,
    spatial,
    spatstat,
    spgrass6,
    splancs
=======
Suggests: spdep
>>>>>>> 41db2cca
URL: https://github.com/Robinlovelace/geocompr
BugReports: https://github.com/Robinlovelace/geocompr/issues
LazyData: TRUE
RoxygenNote: 6.0.1<|MERGE_RESOLUTION|>--- conflicted
+++ resolved
@@ -1,6 +1,6 @@
 Package: geocompr
 Title: Geocomputation with R: a book
-Version: 0.0.31
+Version: 0.0.32
 Authors@R: c(person("Robin", "Lovelace", role = c("aut")), 
     person("Jakub", "Nowosad", email = "nowosad.jakub@gmail.com",
     role = c("aut", "cre")))
@@ -21,8 +21,6 @@
     tmap
 Remotes:
     nowosad/spData,
-<<<<<<< HEAD
-    edzer/sfr
 Suggests:
     adehabitat,
     akima,
@@ -35,11 +33,9 @@
     sgeostat,
     spatial,
     spatstat,
+    spdep.
     spgrass6,
     splancs
-=======
-Suggests: spdep
->>>>>>> 41db2cca
 URL: https://github.com/Robinlovelace/geocompr
 BugReports: https://github.com/Robinlovelace/geocompr/issues
 LazyData: TRUE
