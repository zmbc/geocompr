--- conflicted
+++ resolved
@@ -49,13 +49,8 @@
     nowosad/spData,
     nowosad/spDataLarge,
     tidyverse/ggplot2,
-<<<<<<< HEAD
-    sjewo/cartogram
-=======
     sjewo/cartogram,
-    robinlovelace/stplanr,
     jannes-m/RQGIS
->>>>>>> 980da189
 Additional_repositories: http://packages.ropensci.org    
 URL: https://github.com/Robinlovelace/geocompr
 BugReports: https://github.com/Robinlovelace/geocompr/issues
