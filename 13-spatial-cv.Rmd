--- conflicted
+++ resolved
@@ -398,17 +398,13 @@
 But remember this single interface provides access to the 150+ learners shown by `listLearners()`; it would be far more tedious to learn the interface for each learner!
 Further advantages are simple parallelization of resampling techniques and the ability to tune machine learning hyperparameters (see section \@ref(svm)).
 Most importantly, (spatial) resampling in **mlr** is straightforward, requiring only two more steps: specifying a resampling method and running it.
-<<<<<<< HEAD
-We will use a 100-repeated 5-fold spatial CV: five partitions will be chosen based on the provided coordinates in our `task` and the partitioning will be repeated 100 times:^[Note that package **sperrorest** initially implemented spatial cross-validation in R [@brenning_spatial_2012].
-    In the meantime, its functionality was integrated into the **mlr** package which is the reason why we are using **mlr** [@schratz_performance_nodate].The **caret** package is another umbrella-package [@kuhn_applied_2013] for streamlined modeling in R, however, so far it does not provide spatial CV which is why we refrain from using it for spatial data.]
-=======
 We will use a 100-repeated 5-fold spatial CV: five partitions will be chosen based on the provided coordinates in our `task` and the partitioning will be repeated 100 times:[^13]
 
 [^13]: 
 
     Note that package **sperrorest** initially implemented spatial cross-validation in R [@brenning_spatial_2012].
     In the meantime, its functionality was integrated into the **mlr** package which is the reason why we are using **mlr** [@schratz_performance_nodate].The **caret** package is another umbrella-package [@kuhn_applied_2013] for streamlined modeling in R, however, so far it does not provide spatial CV which is why we refrain from using it for spatial data.
->>>>>>> 34e5793a
+
 
 ```{r}
 resampling = makeResampleDesc(method = "SpRepCV", folds = 5, 
