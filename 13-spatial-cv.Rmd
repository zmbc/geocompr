--- conflicted
+++ resolved
@@ -14,12 +14,6 @@
 library(mlr)
 library(pROC)
 library(RSAGA)
-<<<<<<< HEAD
-=======
-library(sf)
-library(tidyverse)
-library(tibble)
->>>>>>> 1176db6e
 ```
 
 - Required data will be downloaded in due course.
@@ -42,17 +36,7 @@
 These techniques also allow predictions of unseen data points but this is usually only of secondary interest to statisticians.
 Statistical inference, on the other hand, refers among others to a predictor's significance, its importance for a specific model, its relationship with the response and the uncertainties associated with the estimated coefficients.
 To trust the p-values and standard errors of such models we need to perform a thorough model validation testing if one or several of the underlying model assumptions (heterogeneity, independence, etc.) have been violated [@zuur_mixed_2009].
-<<<<<<< HEAD
-By contrast, machine learning aims at predictions and is especially appealing due its lack of assumptions.
-Though statistical inference is impossible [@james_introduction_2013], various studies have shown that machine learning is at least at par with regression techniques regarding predictive performance [e.g., @schratz_performance_nodate]. <!-- add one more source -->
-Naturally, with the advent of big data, machine learning has even gained in popularity since frequently the underlying relationship between variables is less important than the prediction.
-Think for instance of future customer behavior, recommendation services (music, movies, what to buy next), face recognition, autonomous driving, classifying e-mails as spam and predictive maintenance (infrastructure, industry) to name a few.
-Note that we can borrow regression techniques from statistics for machine learning when the aim is prediction.
-In this case we do not have to worry too much about possible model misspecifications since we explicitly do not want to do statistical inference.
-In fact, in this chapter the aim will be the (spatial) prediction of landslide susceptibility. 
-We will start out with a generalized linear model (GLM) which is probably familiar to most readers^[Readers who are in need of refreshing their regression skills might have a look at @zuur_mixed_2009 and @james_introduction_2013, respectively.], before moving on to using a typical machine learning algorithm, namely a support vector machine.
-Instead of explaining in detail the models we will focus on the specialty of geographic data in a modeling context and the models' predictive performance via spatial CV.
-=======
+
 By contrast, statistical inference is impossible with machine learning [@james_introduction_2013].
 Instead machine learning primarly aims at making good predictions.
 Various studies have shown that machine learning is at least at par with regression techniques regarding predictive performance [e.g., @schratz_performance_nodate]. 
@@ -64,20 +48,9 @@
 In this chapter the aim will be the (spatial) prediction of landslide susceptibility. 
 For this, we will first use a simple Generalized Linear Model (GLM)^[Readers who are in need of refreshing their regression skills might have a look at @zuur_mixed_2009 and @james_introduction_2013, respectively.], before moving on to using a support vector machine which is a typical machine learning algorithm.
 In both cases, we will access the models' predictive performance by means of spatial CV, this means while accounting for the fact that geographic data is special.
->>>>>>> 1176db6e
 
 CV determines a model's ability to generalize to new data.
 To achieve this, CV splits a dataset (repeatedly) into test and training sets.
-<<<<<<< HEAD
-It uses the training data to fit the model, and checks if the trained model is able to predict the correct results for the test data.
-Basically, cross-validation helps to detect over-fitting since a model that fits too closely the training data and its specific peculiarities (noise, random fluctuations) will have a bad prediction performance on the test data.
-However, the basic requirement for this is that the test data is independent of the training data.
-CV achieves this by splitting the data randomly into test and training sets. 
-However, randomly splitting spatial data results in the fact that training points are frequently located next to test points.
-Since points close to each other are more similar compared to points further away, test and training datasets might not be independent.
-The consequence is that cross-validation would fail to detect over-fitting in the presence of spatial autocorrelation.
-Here, spatial CV will come to the rescue which will be the main topic of this chapter.
-=======
 It uses the training data to fit the model, and checks its performance when predicting to the test data.
 Basically, CV helps to detect overfitting since a model that fits the training data too closely (including the data's noise and random fluctuations) will have a bad prediction performance on the test data.
 The basic requirement for this is that the test data consists of observations that the model has not seen before, i.e. that the test data is independent of the training data.
@@ -86,7 +59,6 @@
 Since points close to each other are more similar compared to points further away (spatial autocorrelation), test and training datasets might not be independent.
 As a consequence, CV would fail to detect a possible overfitting in the presence of spatial autocorrelation.
 Spatial CV is able to considerably alleviate this problem and will be main topic of this chapter.
->>>>>>> 1176db6e
 
 ## Case study: Landslide susceptibility {#case-landslide}
 
@@ -182,13 +154,7 @@
 ```
 
 ## Conventional modeling approach in R {#conventional-model}
-<<<<<<< HEAD
-
-Later on we will introduce the **mlr** package, an umbrella-package providing a unified interface to a plethora of modeling approaches. 
-Before doing so, it is worth taking a look at the conventional modeling interface in R.
-=======
 Before introducing the **mlr** package, an umbrella-package providing a unified interface to a plethora of learning algorithms, it is worth taking a look at the conventional modeling interface in R.
->>>>>>> 1176db6e
 This way we introduce statistical supervised modeling in R which provides the required skill set for doing spatial CV and additionally contributes to a better grasp on the **mlr** approach introduced later on.
 Usually, we model the response variable as a function of predictors. 
 Therefore, most implementations in R such as `lm`, `glm` and many more use the so-called formula interface.
@@ -209,14 +175,9 @@
 head(predict(object = fit, type = "response"))
 ```
 
-<<<<<<< HEAD
-We can also predict this spatially by applying the coefficients to our predictor rasters. for example using **raster**'s `predict()` function.
-This function also expects the fitted model as input as well as a raster stack with the predictors exactly named as in the fitted model (Figure \@ref(fig:lsl-susc)).
-=======
 We can also predict spatially by applying the coefficients to our predictor rasters. 
 We could do this manually but can also use **raster**'s `predict()` function.
 Aside from the fitted model, this function also expects a raster stack with the predictors exactly named as in the fitted model (Figure \@ref(fig:lsl-susc)).
->>>>>>> 1176db6e
 
 ```{r}
 # loading among others ta, a raster stack containing the predictors
@@ -226,12 +187,8 @@
                        type = "response")
 ```
 
-<<<<<<< HEAD
+
 ```{r lsl-susc, echo = FALSE, fig.cap="Spatial prediction of landslide susceptibility using a GLM. CRS: UTM zone 17S (EPSG: 32717).", warning=FALSE}
-=======
-
-```{r lsl-susc, echo = FALSE, fig.cap="Spatial prediction of landslide susceptibility using a  GLM. CRS: UTM zone 17S (EPSG: 32717).", warning=FALSE}
->>>>>>> 1176db6e
 # white raster to only plot the axis ticks, otherwise gridlines would be visible
 tm_shape(hs, bbox = bbx) +
   tm_grid(col = "black", n.x = 1, n.y = 1, labels.inside.frame = FALSE,
@@ -255,13 +212,8 @@
 
 Here, when making predictions we neglect spatial autocorrelation since we assume that on average the predictive accuracy remains the same with or without spatial autocorrelation structures.
 However, it is possible to include spatial autocorrelation structures into models as well as into the predictions.
-<<<<<<< HEAD
-While this is beyond the scope of this book, we give the interested reader some pointers where to look it up.
-There are three main directions:
-=======
 This is, however, beyond the scope of this book.
 Nevertheless, we give the interested reader some pointers where to look it up:
->>>>>>> 1176db6e
 
 1. The predictions of universal kriging are the predictions of a simple linear model plus the kriged model's residuals, i.e. spatially interpolated residuals [@bivand_applied_2013]. 
 2. Adding a spatial correlation (dependency) structure to a generalized least squares model  [`nlme::gls()`; @zuur_mixed_2009; @zuur_beginners_2017].  
@@ -357,13 +309,9 @@
 
 ```{r}
 library(mlr)
-<<<<<<< HEAD
-# separate modeled data and coordinates
-=======
 # coordinates needed for the spatial partitioning
 coords = lsl[, c("x", "y")]
 # select response and predictors to use in the modeling
->>>>>>> 1176db6e
 data = dplyr::select(lsl, -x, -y)
 coords = lsl[, c("x", "y")]
 # create task
@@ -592,18 +540,6 @@
                                    measures = mlr::auc)
 ```
 
-<<<<<<< HEAD
-Overall, this set up implies that we ask R to fit 250 models to determine the optimal hyperparameters. 
-They are then used five times, once for each fold (see also Figure \@ref(fig:partitioning)), for the performance assessment in the first repetition of the outer resampling loop.
-This amounts to 250 * 5 models for one repetition.
-Since we are requesting 100 repetitions this leads to a total of 125,000 models. 
-This is computationally demanding even with the small dataset used here.
-So before starting the actual resampling it would be wise to reduce runtime with the help of a parallelization approach. 
-In general, multicore processing is easier on Unix-based systems than on Windows systems.
-In fact, cloud computing is usually done and developed on Linux servers.
-Therefore, we will present how to do nested cross-validation using a parallelization approach working only under Unix-based systems.^[Note also that the `mc.set.seeds` parameter used later on is only available on Unix-based systems.]
-Windows users have at least three options:
-=======
 <!-- I understand what you mean there but I think its confusing for the average reader. 
 # Here my take: "Overall, this set up implies that we ask R to fit 250 models to find the best hyperparameters for each fold. Doing this 5 times (for each fold) sums up to 1250 (250 \* 5) models per repetition. Since we are doing 100 repetitions, we are fitting a total of 125000 models just to find the optimal hyperparameters for each respective fold. (Note that in this count we do not count the models fitted with the optimal hyperparameters at the performance estimation level, which are additionally 500 (5 folds * 100 reps))."" -->
 Overall, this set up implies that we ask R to fit 250 models to determine the optimal hyperparameters for one fold. 
@@ -618,7 +554,6 @@
 Here, we will present a parallelization approach working only under Unix-based systems.^[Note also that the `mc.set.seeds` parameter used later on is only available on Unix-based systems].
 
 Windows users have at least four options:
->>>>>>> 1176db6e
 
 1. Run the resampling without parallelizing it though this will take most likely more than half a day.
 2. Install a virtual machine (e.g. [Oracle VirtualBox](https://www.virtualbox.org/)) to reproduce the parallelization code.
@@ -692,19 +627,11 @@
 ```
 
 It appears that the GLM (aggregated AUROC was `r sp_cv$aggr`) is slightly better than the SVM in this specific case.
-<<<<<<< HEAD
-However, using 200 instead of 50 iterations in the random search would probably yield even better hyperparameter combinations resulting in a better AUROC [@schratz_performance_nodate].
-On the other hand, this would increase the number of models to be fitted from 125,000 to 500,000.^[Have also a look at @james_introduction_2013 for a short discussion on the similarity of logistic regression and SVM.]
-
-Finally, we can have a look at the found optimal hyperparameters for each outer loop iteration.
-Here, we just have a short glance at the optimal hyperparameters combination and the result which was obtained with them in the first iteration of the outer loop.
-=======
 However, using more than 50 iterations in the random search would probably yield hyperparameters that result in models with a better AUROC [@schratz_performance_nodate].
 On the other hand, increasing the number of random search iterations would also increase the total number of models to be fitted which then leads to an increased runtime.
 
 Finally, we can have a look at the estimated optimal hyperparameters for each fold at the performance estimation level.
 Note that the AUROC of the best hyperparameter combination is usually better than the AUROC computed at the performance estimation level with the help of these hyperparameters.
->>>>>>> 1176db6e
 
 ```{r}
 # winning hyperparameters of tuning step, i.e. the best combination out of 50 *
@@ -727,14 +654,10 @@
 Finding an optimal set of hyperparameters requires the fitting of thousands of models which substantially increases computing time.
 To reduce computing time, **mlr** makes parallelization easy through various supported methods.
 
-<<<<<<< HEAD
-Finally, for more details please check out also the fantastic **mlr** online documentation at https://mlr-org.github.io/mlr/articles/mlr.html. 
-=======
 Finally, for more details please check out also the fantastic **mlr** online documentation:
 
 - https://mlr-org.github.io/mlr-tutorial/, and specifically https://mlr-org.github.io/mlr/articles/tutorial/devel/handling_of_spatial_data.html
 - https://github.com/mlr-org/mlr/wiki/user-2015-tutorial
->>>>>>> 1176db6e
 
 ## Acknowledgments
 We dearly thank Patrick Schratz (University of Jena) for fruitful discussions on **mlr** and for providing code input.
