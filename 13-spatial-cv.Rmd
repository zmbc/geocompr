# Statistical learning for geographic data {#spatial-cv}

## Prerequisites {-}

This chapter assumes proficiency with spatial data, for example gained by studying the contents and working-through the exercises in chapters \@ref(spatial-class) to \@ref(transform).
A familiarity with generalized linear regression and machine learning is highly recommended [for example from @zuur_mixed_2009;@james_introduction_2013].

The chapter uses the following packages:^[
**pROC** and **RSAGA** packages must also be installed although these do not need to be loaded.
]

```{r, message=FALSE} 
library(sf)
library(mlr)
library(raster)
library(tidyverse)
library(parallelMap)
```

Required data will be downloaded in due course.

## Introduction {#intro-cv}

Statistical learning is concerned with the use of statistical and computational models for identifying patterns in data and predicting from these patterns.
<<<<<<< HEAD
Because of its origins as a statistical programming language, statistical learning is one of R's great strengths R (see section \@ref(software-for-geocomputation)).^[Moreover, applying statistical techniques to geographic data has been an active topic of research for many decades, within the overlapping fields of Geostatistics and Spatial Statistics [@diggle_modelbased_2007; @gelfand_handbook_2010] and the vibrant sub-field of point pattern analysis [@baddeley_spatial_2015]].
=======
Due to its origins, statistical learning is one of R's great strengths R (see section \@ref(software-for-geocomputation)).
Applying statistical techniques to geographic data has been an active topic of research for many decades, within the overlapping fields of Geostatistics and Spatial Statistics [@diggle_modelbased_2007; @gelfand_handbook_2010] and the vibrant sub-field of point pattern analysis [@baddeley_spatial_2015].
>>>>>>> 182c3058

Statistical learning combines and blends methods from both statistics and machine learning that learn from data.
Roughly, one can distinguish statistical learning into supervised and unsupervised techniques, both of which are used throughout a vast range of disciplines including economics, physics, medicine, biology, ecology and geography [@james_introduction_2013].

This chapter focuses on supervised techniques, as opposed to unsupervised techniques such as clustering.
Response variables can be binary (such as landslide occurrence), categorical (land use), integer (species richness count) or numeric (soil acidity measured in pH).
Supervised techniques model the relationship between such responses --- which are known for a sample of observations --- and one or more predictors.

<!-- For this we can use techniques from the field of statistics or from the field of machine learning.
Which to use depends on the primary aim: statistical inference or prediction.
Statistical regression techniques are especially useful if the aim is statistical inference.
These techniques also allow predictions of unseen data points but this is usually only of secondary interest to statisticians.
Statistical inference, on the other hand, refers among others to a predictor's significance, its importance for a specific model, its relationship with the response and the uncertainties associated with the estimated coefficients.
To trust the p-values and standard errors of such models we need to perform a thorough model validation testing if one or several of the underlying model assumptions (heterogeneity, independence, etc.) have been violated [@zuur_mixed_2009].
By contrast, statistical inference is impossible with machine learning [@james_introduction_2013].
-->
<!-- The primary aim of machine learning is to make good predictions, whereas the field of statistics is more focussed on the underlying theory [e.g. @zuur_mixed_2009] -->

The primary aim of machine learning is to make good predictions.
It is increasingly appealing in the age of 'big data' because it makes few assumptions about input variables and can scale to handle problems that involve large datasets.
Machine learning is conducive to tasks such as the prediction of future customer behavior, recommendation services (music, movies, what to buy next), face recognition, autonomous driving, text classification and predictive maintenance (infrastructure, industry).

<!-- ^[In this case we do not have too worry too much about possible model misspecifications since we explicitly do not want to do statistical inference.] -->

This chapter is based on a case study: the (spatial) prediction of landslides.
This application links to the applied nature of geocomputation, defined in Chapter \@ref(intro), and illustrates how machine learning borrows from the field of statistics when the sole aim is prediction.
Therefore, this chapter first introduces modeling and cross-validation concepts with the help of a Generalized Linear Model [GLM; @zuur_mixed_2009].
Building on this the chapter implements a more typical machine learning algorithm, namely a Support Vector Machine (SVM).
The models' **predictive performance** will be assessed using spatial cross-validation (CV), which accounts for the fact that geographic data is special.

CV determines a model's ability to generalize to new data, by splitting a dataset (repeatedly) into training and test sets.
It uses the training data to fit the model, and checks its performance when predicting to the test data.
CV helps to detect overfitting since models that predict the training data too closely (noise) will tend to perform poorly on the test data.

Randomly splitting spatial data can lead to training points that are neighbors in space with test points.
Due to spatial autocorrelation, test and training datasets would not be independent in this scenario, with the consequence that CV fails to detect a possible overfitting.
Spatial CV alleviates this problem and is the **central** theme in this chapter.

## Case study: Landslide susceptibility {#case-landslide}

The case study is based on a dataset of landslide locations Southern Ecuador, illustrated in Figure \@ref(fig:lsl-map) and described in detail in @muenchow_geomorphic_2012.
A subset of the dataset used in that paper is provided in the **RSAGA** package, which can be loaded as follows:

```{r}
data("landslides", package = "RSAGA")
```

This should load three objects: a `data.frame` named `landslides`, a `list` named `dem`, and an `sf` object named `study_area`.
`landslides` contains a factor column `lslpts` where `TRUE` corresponds to an observed landslide 'initiation point', with the coordinates stored in columns `x` and `y`.^[
The landslide initiation point is located in the scarp of a landslide polygon. See @muenchow_geomorphic_2012 for further details.
]

The coordinates for the non-landslide points were sampled randomly from the study area, with the restriction that they must fall outside a small buffer around the landslide polygons.
There are 175 landslide points and 1360 non-landslide, as shown by `summary(landslides)`.
To make number of landslide and non-landslide points balanced, let us sample 175 from the 1360 non-landslide points.

```{r, eval=FALSE}
# select non-landslide points
non_pts = filter(landslides, lslpts == FALSE)
# select landslide points
lsl_pts = filter(landslides, lslpts == TRUE)
# randomly select 175 non-landslide points
set.seed(11042018)
non_pts_sub = sample_n(non_pts, size = nrow(lsl_pts))
# create smaller landslide dataset (lsl)
lsl = bind_rows(non_pts_sub, lsl_pts)
```

`dem` is a digital elevation model consisting of two elements:
`dem$header`, a `list` which represents a raster 'header' (see section \@ref(raster-data)), and `dem$data`, a matrix with the altitude of each pixel.
`dem` can be converted into a `raster` object with:

<!-- Idea: could create a function to do this -->

```{r, eval=FALSE}
dem = raster(
  dem$data, 
  crs = dem$header$proj4string,
  xmn = dem$header$xllcorner, 
  xmx = dem$header$xllcorner + dem$header$ncols * dem$header$cellsize,
  ymn = dem$header$yllcorner,
  ymx = dem$header$yllcorner + dem$header$nrows * dem$header$cellsize
  )
```

To model landslide susceptibility, we need some predictors.
Terrain attributes are frequently associated with landsliding [@muenchow_geomorphic_2012], and these can be computed from the digital elevation model (`dem`) using R-GIS bridges (see Chapter \@ref(gis)).
We leave it as an exercise to the reader to compute the following terrain attribute rasters and extract the corresponding values to our landslide/non-landslide data frame (see exercises):

- `slope`: slope angle (°).
- `cplan`: plan curvature (rad m^−1^) expressing the convergence or divergence of a slope and thus water flow.
- `cprof`: profile curvature (rad m^-1^) as a measure of flow acceleration, also known as downslope change in slope angle.
- `elev`: elevation (m a.s.l.) as the representation of different altitudinal zones of vegetation and precipitation in the study area.
- `log10_carea`: the decadic logarithm of the catchment area (log10 m^2^) representing the amount of water flowing towards a location.

The first three rows of the resulting data frame (still named `lsl`, which are stored in the file [`spatialcv.Rdata`](https://github.com/Robinlovelace/geocompr/blob/master/extdata/spatialcv.Rdata)) in the book's GitHub repo, should look like this (rounded to two significant digits):
<!-- has anybody an idea why I have to run the following code chunk two times to make it work when rendering the book with `bookdown::render_book()`?-->

```{r, include=FALSE}
load("extdata/spatialcv.Rdata")
```

```{r, echo=FALSE}
lsl %>% 
  mutate_if(is.numeric, funs(signif(., 2))) %>% 
  head(3)
```


```{r lsl-map, echo=FALSE, fig.cap="Landslide initiation points (red) and points unaffected by landsliding (blue) in Southern Ecuador."}
library(tmap)
lsl_sf = st_as_sf(lsl, coords = c("x", "y"), crs = 32717)
hs = hillShade(ta$slope * pi / 180, terrain(ta$elev, opt = "aspect"))
rect = tmaptools::bb_poly(hs)
bbx = tmaptools::bb(hs, xlim = c(-0.02, 1), ylim = c(-0.02, 1), relative = TRUE)

tm_shape(hs, bbox = bbx) +
	tm_grid(col = "black", n.x = 1, n.y = 1, labels.inside.frame = FALSE,
	        labels.rot = c(0, 90)) +
	tm_raster(palette = gray(0:100 / 100), n = 100, legend.show = FALSE) +
	tm_shape(ta$elev) +
	tm_raster(alpha = 0.5, palette = terrain.colors(10),
	          auto.palette.mapping = FALSE, legend.show = FALSE) +
	tm_shape(lsl_sf) + 
	tm_bubbles("lslpts", size = 0.2, palette = "-RdYlBu", title.col = "Landslide: ") +
#   tm_shape(sam) +
#   tm_bubbles(border.col = "gold", border.lwd = 2, alpha = 0, size = 0.5) +
  qtm(rect, fill = NULL) +
	tm_layout(outer.margins = c(0.04, 0.04, 0.02, 0.02), frame = FALSE) +
  tm_legend(bg.color = "white")
```

## Conventional modeling approach in R {#conventional-model}

Before introducing the **mlr** package, an umbrella-package providing a unified interface to dozens of learning algorithms (section \@ref(spatial-cv-with-mlr)), it is worth taking a look at the conventional modeling interface in R.
This introduction to supervised statistical learning provides the basis for doing spatial CV, and contributes to a better grasp on the **mlr** approach presented subsequently.

Supervised learning involves predicting a response variable as a function of predictors (section \@ref(intro-cv)). 
In R, modeling functions are usually specified using formulas (see `?formula` and the detailed [Formulas in R Tutorial](https://www.datacamp.com/community/tutorials/r-formula-tutorial) for details of R formulas).
The following command specifies and runs a generalized linear model:

```{r}
fit = glm(lslpts ~ slope + cplan + cprof + elev + log10_carea,
          family = binomial(),
          data = lsl)
```

It is worth understanding each of the three input arguments:

- A formula, which specifies landslide occurrence (`lslpts`) as a function of the predictors.
- A family, which specifies the type of model, in this case `binomial` because the response is binary (see `?family`).
- The dataframe which contains the response and the predictors.

The results of this model can be printed as follows (`summary(fit)` provides a more detailed account of the results):

```{r}
class(fit)
fit
```

The model object `fit`, of class `glm`, contains the coefficients defining the fitted relationship between response and predictors.
It can also be used for prediction.
This is done with the generic `predict()` method, which in this case calls the function `predict.glm()`.
Setting `type` to `response` returns the predicted probabilities (of landslide occurrence) for each observation in `lsl`, as illustrated below (see `?predict.glm`):

```{r}
pred_glm = predict(object = fit, type = "response")
head(pred_glm)
```

Spatial predictions can be made by applying the coefficients to the predictor rasters. 
This can be done manually or with `raster::predict()`.
In addition to a model object (`fit`), this function also expects a raster stack with the predictors named as in the model's input dataframe (Figure \@ref(fig:lsl-susc)).

```{r}
# loading among others ta, a raster stack containing the predictors
load("extdata/spatialcv.Rdata")
# making the prediction
pred = raster::predict(object = ta, model = fit,
                       type = "response")
```


```{r lsl-susc, echo=FALSE, fig.cap="Spatial prediction of landslide susceptibility using a GLM.", warning=FALSE}
# white raster to only plot the axis ticks, otherwise gridlines would be visible
tm_shape(hs, bbox = bbx) +
  tm_grid(col = "black", n.x = 1, n.y = 1, labels.inside.frame = FALSE,
          labels.rot = c(0, 90)) +
  tm_raster(palette = "white", legend.show = FALSE) +
  # hillshade
  tm_shape(mask(hs, study_area), bbox = bbx) +
	tm_raster(palette = gray(0:100 / 100), n = 100, legend.show = FALSE) +
	# prediction raster
  tm_shape(mask(pred, study_area)) +
	tm_raster(alpha = 0.5, palette = RColorBrewer::brewer.pal(name = "Reds", 6),
	          auto.palette.mapping = FALSE, legend.show = TRUE,
	          title = "Susceptibility") +
	# rectangle and outer margins
  qtm(rect, fill = NULL) +
	tm_layout(outer.margins = c(0.04, 0.04, 0.02, 0.02), frame = FALSE,
	          legend.position = c("left", "bottom"),
	          legend.title.size = 0.9)

```

Here, when making predictions we neglect spatial autocorrelation since we assume that on average the predictive accuracy remains the same with or without spatial autocorrelation structures.
However, it is possible to include spatial autocorrelation structures into models [@zuur_mixed_2009;@blangiardo_spatial_2015; @zuur_beginners_2017] as well as into predictions [kriging approaches,  see e.g., @goovaerts_geostatistics_1997;@hengl_practical_2007;@bivand_applied_2013].
This is, however, beyond the scope of this book.
<!--
Nevertheless, we give the interested reader some pointers where to look it up:

1. The predictions of regression kriging combines the predictions of a regression with the kriging of the regression's residuals [@bivand_applied_2013]. 
2. One can also add a spatial correlation (dependency) structure to a generalized least squares model  [`nlme::gls()`; @zuur_mixed_2009; @zuur_beginners_2017].  
3. Finally, there are mixed-effect modeling approaches.
Basically, a random effect imposes a dependency structure on the response variable which in turn allows for observations of one class to be more similar to each other than to those of another class [@zuur_mixed_2009]. 
Classes can be, for example, bee hives, owl nests, vegetation transects or an altitudinal stratification.
This mixed modeling approach assumes normal and independent distributed random intercepts.^[Note that for spatial predictions one would usually use the population intercept.]
This can even be extended by using a random intercept that is normal and spatially dependent.
For this, however, you will have to resort most likely to Bayesian modeling approaches since frequentist software tools are rather limited in this respect especially for more complex models [@blangiardo_spatial_2015; @zuur_beginners_2017]. 
-->

Spatial prediction maps are one very important outcome of a model.
Even more important is how good the underlying model is at making them since a prediction map is useless if the model's predictive performance is bad.
The most popular measure to assess the predictive performance of a binomial model is the Area Under the Receiver Operator Characteristic Curve (AUROC).
This is a value between 0.5 and 1.0 with 0.5 indicating no and 1.0 indicating a perfect discrimination of the two classes. 
Thus, the higher the AUROC the better is our model at making predictions.
In the following we compute the receiver operator characteristic with the help of `roc()` by providing it with the response variable and the predicted values. 
`auc()` returns the area under the curve.

```{r, message=FALSE}
pROC::auc(pROC::roc(lsl$lslpts, fitted(fit)))
```

An AUROC of `r round(pROC::auc(pROC::roc(lsl$lslpts, fitted(fit))), 2)` represents a good fit.
However, this is an overoptimistic estimation since we have computed it on the complete dataset. 
To derive a biased-reduced assessment we have to use cross-validation and in the case of spatial data we will have to make use of spatial CV.

## Introduction to (spatial) cross-validation {#intro-cv} 
Cross-validation belongs to the family of resampling methods [@james_introduction_2013].
The basic idea is to split (repeatedly) a dataset into training and test sets whereby the training data is used to fit a model which then is applied to the test set.
Comparing the predicted values with the known response values from the test set (using a performance measure such as the AUROC in the binomial case) gives a bias-reduced assessment of the model's capability to generalize the learned relationship to independent data.
For example, a 100-repeated 5-fold cross-validation means to randomly split the data into five partitions (folds) with each fold being used once as a test set (see upper row of Figure \@ref(fig:partitioning)). 
This guarantees that each observation is used once in one of the test sets, and requires the fitting of five models.
Subsequently, this procedure is repeated 100 times.
Of course, the data splitting will differ in each repetition.
<!--if the error is calc. on the fold-level. most often its calc. on the repetition level. maybe worth noting.
talk about this in person
-->
Overall, this sums up to 500 models whereas the mean performance measure (AUROC) of all models is the model's overall predictive power.

However, geographic data is special.
As we saw in Chapter \@ref(transport), the 'first law' of geography states that points close to each other are, generally, more similar than points further away [@miller_toblers_2004].
This means these points are not statistically independent because training and test points in conventional CV are often too close to each other (see first row of \@ref(fig:partitioning)).
'Training' observations near the 'test' observations can provide a kind of 'sneak preview':
information that should be unavailable to the training dataset.
<!-- "folds" only for the repetition split, "partitions" or "subsets" for splitting within a fold
talk about this in person
-->
To alleviate this problem 'spatial partitioning' is used to split the observations into spatially disjointed subsets (using the observations' coordinates in a *k*-means clustering; @brenning_spatial_2012; second row of Figure \@ref(fig:partitioning)).
This partitioning strategy is the **only** difference between spatial and conventional CV.
As a result spatial CV leads to a bias-reduced assessment of a model's predictive performance, and hence helps to avoid overfitting.
<!-- Alex suggested to remove this: 
It is important to note that spatial CV reduces the bias introduced by spatial autocorrelation but does not completely remove it. 
This is because there are still a few points in the test and training data which are still neighbors (@brenning_spatial_2012; see second row of \@ref(fig:partitioning)).
-->

```{r partitioning, fig.cap="Spatial visualization of selected test and training observations for cross-validation of one repetition. Random (upper row) and spatial partitioning (lower row).", echo=FALSE}
knitr::include_graphics("figures/13_partitioning.png")
```

## Spatial CV with **mlr**

There are dozens of packages for statistical learning, as described for example in the [CRAN machine learning task view](https://CRAN.R-project.org/view=MachineLearning).
Getting acquainted with each of these packages, including how to undertake cross-validation and hyperparameter tuning, can be a time-consuming process.
Comparing model results from different packages can be even more laborious.
The **mlr** package was developed to address these issues.
It acts as a 'meta-package', providing a unified interface to the most popular statistical learning techniques including classification, regression, survival analysis and clustering [@bischl_mlr:_2016].^[As pointed out in the beginning we will solely focus on supervised learning techniques in this chapter.]
The standardized **mlr** interface is based on eight 'building blocks'.
As illustrated in Figure \@ref(fig:building-blocks), these have a clear order.

```{r building-blocks, echo=FALSE, fig.height=4, fig.width=4, fig.cap="Basic building blocks of the **mlr** package. Source: [openml.github.io](http://openml.github.io/articles/slides/useR2017_tutorial/slides_tutorial_files/ml_abstraction-crop.png). Permission to reuse this figure was kindly granted."}
knitr::include_graphics("figures/13_ml_abstraction_crop.png")
```

The **mlr** modelling process consists of three main stages.
First, a **task** specifies the data (including response and predictor variables) and the model type (such as regression or classification).
Second, a **learner** defines the specific learning algorithm that is applied to the created task.
Third, the **resampling** approach assesses the predictive performance of the model, i.e. its ability to generalize to new data (see also section \@ref(intro-cv)).

### Generalized linear model {#glm}

To implement a GLM in **mlr** we must create a **task** containing the landslide data.
Since the response is binary (two-category variable) we create a classification task with `makeClassifTask()` (for regression tasks use `makeRegrTask()`, see `?makeClassifTask` for other task types).
The first essential argument of these `make*()` functions is `data`.
The `target` argument expects the name of a response variable and `positive` determines which of the two factor levels of the response variable indicate the landslide initiation point (in our case this is `TRUE`).
All other variables of the `lsl` dataset will serve as predictors except for the coordinates (see the result of `getTaskFormula(task)` for the model formula).
For spatial CV the `coordinates` parameter is used (see section \@ref(intro-cv) and Figure \@ref(fig:partitioning)) which expects the coordinates as a xy-dataframe.

```{r}
library(mlr)
# coordinates needed for the spatial partitioning
coords = lsl[, c("x", "y")]
# select response and predictors to use in the modeling
data = dplyr::select(lsl, -x, -y)
coords = lsl[, c("x", "y")]
# create task
task = makeClassifTask(data = data, target = "lslpts",
                       positive = "TRUE", coordinates = coords)
```

`makeLearner()` determines the statistical learning method to use.
All classification **learners** start with `classif.` and all regression learners with `regr.` (see `?makeLearners` for details). 
`listLearners()` helps to find out about all available learners and from which package **mlr** imports them (Table \@ref(tab:lrns)). 
For a specific task, we can run:

```{r, eval=FALSE}
listLearners(task, warn.missing.packages = FALSE) %>%
  dplyr::select(class, name, short.name, package) %>%
  head
```

```{r lrns, echo=FALSE}
lrns_df = 
  listLearners(task, warn.missing.packages = FALSE) %>%
  dplyr::select(class, name, short.name, package) %>% 
  head
knitr::kable(lrns_df, caption = "Sample of available learners for binomial tasks in the **mlr** package.")
```

This yields all learners able to model two-class problems (landslide yes or no).
We opt for the binomial classification method used in section \@ref(conventional-model) and implemented as `classif.binomial` in **mlr**.
Additionally, we must specify the link-function, `logit` in this case, which is also the default of the `binomial()` function.
`predict.type` determines the type of the prediction with `prob` resulting in the predicted probability for landslide occurrence between 0 and 1 (this corresponds to `type = response` in `predict.glm`).

```{r}
lrn = makeLearner(cl = "classif.binomial",
                  link = "logit",
                  predict.type = "prob",
                  fix.factors.prediction = TRUE)
```

To find out from which package the specified learner is taken and how to access the corresponding help pages, we can run:

```{r, eval=FALSE}
getLearnerPackages(lrn)
helpLearner(lrn)
```

<!--
Having specified a learner and a task, we can train our model which basically executes the `glm()` command in the background for our task. 

```{r}
mod = train(learner = lrn, task = task)
mlr_fit = getLearnerModel(mod)
```

```{r, eval=FALSE, echo=FALSE}
getTaskFormula(task)
getTaskData(task)
getLearnerModel(mod)
mod$learner.model
```

`getLearnerModel()` extracts the used model which shows that **mlr** passed all specified parameters to the `glm` function in the background as also proved by following code:

```{r}
fit = glm(lslpts ~ ., family = binomial(link = "logit"), data = data)
identical(fit$coefficients, mlr_fit$coefficients)
```
-->

The set-up steps for modeling with **mlr** may seem tedious. 
But remember this single interface provides access to the 150+ learners shown by `listLearners()`; it would be far more tedious to learn the interface for each learner!
Further advantages are simple parallelization of resampling techniques and the ability to tune machine learning hyperparameters (see section \@ref(svm)).
Most importantly, (spatial) resampling in **mlr** is straightforward, requiring only two more steps: specifying a resampling method and running it.
We will use a 100-repeated 5-fold spatial CV: five partitions will be chosen based on the provided coordinates in our `task` and the partitioning will be repeated 100 times:[^1]

[^1]: 

    Note that package **sperrorest** initially implemented spatial cross-validation in R [@brenning_spatial_2012].
    In the meantime, its functionality was integrated into the **mlr** package which is the reason why we are using **mlr** [@schratz_performance_nodate].The **caret** package is another umbrella-package [@kuhn_applied_2013] for streamlined modeling in R, however, so far it does not provide spatial CV which is why we refrain from using it for spatial data.

```{r}
resampling = makeResampleDesc(method = "SpRepCV", folds = 5, 
                              reps = 100)
```

To execute the spatial resampling, we run `resample()` using the specified learner, task, resampling strategy and of course the performance measure, here the AUROC.
This takes some time (around 10 seconds on a modern laptop) because it computes the AUROC for 500 models. 
Setting a seed ensures the reprocubility of the obtained result and will ensure the same spatial partitioning when re-running the code.

<!-- I just thought it might be worth showing the differences between an error on the fold level and repetition level but aggregating to the rep level is not a one-liner in mlr -->


```{r, eval=FALSE}
set.seed(012348)
sp_cv = mlr::resample(learner = lrn, task = task,
                      resampling = resampling, 
                      measures = mlr::auc)
```

```{r, eval=FALSE, echo=FALSE}
set.seed(012348)
sp_cv = mlr::resample(learner = lrn, task = task,
                          resampling = resampling, 
                          measures = mlr::auc)
```

<!-- sp_cv and conv_cv have been saved in spatialcv.Rdata. I needed to run the modeling outside of the book since knitr sets its own seed and I am not sure if this actually helps to make sure that the same partitions are used in the cv.
I really don't understand why I have to load spatialcv.Rdata here a third time...-->

```{r, echo=FALSE}
load("extdata/spatialcv.Rdata")
```

The output of the preceding code chunk is a bias-reduced assessment of the model's predictive performance:

```{r}
# summary statistics of the 500 models
summary(sp_cv$measures.test$auc)
# mean AUROC of the 500 models
mean(sp_cv$measures.test$auc)
```

To put these results in perspective let us compare them with AUROC values from a 100-repeated 5-fold non-spatial cross-validation (Figure \@ref(fig:boxplot-cv); the code for the non-spatial cross-validation is not shown here but will be explored in the exercise section).
As expected, the spatially cross-validated result yields lower AUROC values on average than the conventional cross-validation approach, underlining the over-optimistic predictive performance due to spatial autocorrelation of the latter.

```{r boxplot-cv, echo=FALSE, fig.width=6, fig.height=9, fig.cap="Boxplot showing the difference in AUROC values between spatial and conventional 100-repeated 5-fold cross-validation."}
# Visualization of non-spatial overfitting
boxplot(sp_cv$measures.test$auc,
        conv_cv$measures.test$auc,
        col = c("lightblue2", "mistyrose2"),
        names = c("spatial CV", "conventional CV"), 
        ylab = "AUROC")
```

### Tuning (spatial) machine-learning hyperparameters {#svm}

Section \@ref(intro-cv) provided an overview of machine learning in relation to the field of statistics.
To recap, we adhere to the following definition by [Jason Brownlee](https://machinelearningmastery.com/linear-regression-for-machine-learning/):

> Machine learning, more specifically the field of predictive modeling is primarily concerned with minimizing the error of a model or making the most accurate predictions possible, at the expense of explainability.
In applied machine learning we will borrow, reuse and steal algorithms from many different fields, including statistics and use them towards these ends.

In section \@ref(glm) a GLM was used to predict landslide susceptibility.
This section introduces support vector machines (SVM) for the same purpose.
In short, SVMs search for the best possible 'hyperplanes' to separate classes (in a classification case) and estimate 'kernels' with specific hyperparameters to allow for non-linear boundaries between classes [@james_introduction_2013].
Hyperparameters should not be confused with coefficients of parametric models, which are sometimes also referred to as parameters.^[For a more detailed description of the difference between coefficients and hyperparameters, have a look at this [machine mastery blog](https://machinelearningmastery.com/difference-between-a-parameter-and-a-hyperparameter/).]
Coefficients can be estimated from the data while hyperparameters are set before the learning begins.
Optimal hyperparameters are usually determined within a defined range with the help of cross-validation methods.
This is called hyperparameter tuning.

Some SVM implementations such as that provided by **kernlab** allow hyperparameters to be tuned automatically, usually based on random sampling (see upper row of Figure \@ref(fig:partitioning)).
This works for non-spatial data but is of less use for spatial data where 'spatial tuning' should be undertaken.

Before defining spatial tuning we will set-up the **mlr** building blocks, introduced in section \@ref(glm), for the SVM.
The task remains the same as the `task` object created in section \@ref(glm).
Learners implementing SVM can be found using `listLearners()` as follows:

```{r, eval=FALSE}
lrns = listLearners(task, warn.missing.packages = FALSE)
filter(lrns, grepl("svm", class)) %>% 
  dplyr::select(class, name, short.name, package)
#>            class                                 name short.name package
#> 6   classif.ksvm              Support Vector Machines       ksvm kernlab
#> 9  classif.lssvm Least Squares Support Vector Machine      lssvm kernlab
#> 17   classif.svm     Support Vector Machines (libsvm)        svm   e1071
```

Of the options illustrated above, we will use `ksvm()` from the **kernlab** package [@karatzoglou_kernlab_2004].
To allow for non-linear relationships we use the popular radial basis function (or Gaussian) kernel which is also the default of `ksvm()`.

```{r, eval=FALSE}
lrn_ksvm = makeLearner("classif.ksvm",
                        predict.type = "prob",
                        kernel = "rbfdot")
```

The next stage is to specify a resampling strategy.
Again we will use a 100-repeated 5-fold spatial CV:

<!-- Instead of saying "outer resampling" we concluded to use "performance estimation level" and "tuning level" (inner) in our paper
# this is also what is shown in the nested CV figure so it would be more consistent -->

```{r, eval=FALSE}
# performance estimation level
perf_level = makeResampleDesc("SpRepCV", folds = 5, reps = 100)
```

So far, the process is identical to that described in section \@ref(glm).
The next step is new, however: to tune the hyperparameters.
Using the same data for the performance assessment and the tuning would potentially lead to overoptimistic results [@cawley_overfitting_2010].
This can be avoided using nested spatial CV.

```{r inner-outer, echo=FALSE, fig.cap="Visual representation of the hyperparameter tuning and performance estimation levels in spatial and non-spatial cross-validation. Permission for reusing the figure was kindly granted by Patrick Schratz [@schratz_performance_nodate]."}
knitr::include_graphics("figures/13_cv.png")
```

This means that we split each fold again into five spatially disjoint subfolds which are used to determine the optimal hyperparameters (`tune_level` object in the code chunk below; see Figure \@ref(fig:inner-outer) for a visual representation).
To find the optimal hyperparameter combination we here fit 50 models in each of these subfolds with randomly selected hyperparameter values (`ctrl` object in the code chunk below).
Additionally, we restrict the randomly chosen values to a predefined tuning space (`ps` object).
The latter was chosen with values recommended in the literature [@schratz_performance_nodate].

<!--
Questions Pat:
- why not using e1071 svm -> inner hyperparameter tuning also possible I guess...
## Because kernlab has more kernel options. Other than that there is no argument
- explanation correct?
## If you mean the paragraph above, yes
- trafo-function?
## is just a different approach of writing the limits. You could also directly write 2^{-15}. Makes it easier to see the limits at the first glance. Personal preference though
- 125,000 models
-->

<!--
talk in person (see also exercises):
- can I compare the mean AUROC of the GLM and the SVM when using the same seed? Or is seeding not strictly necessary? I mean, ok, the partitions vary a bit but overall...
-->

```{r, eval=FALSE}
# five spatially disjoint partitions
tune_level = makeResampleDesc("SpCV", iters = 5)
# use 50 randomly selected hyperparameters
ctrl = makeTuneControlRandom(maxit = 50)
# define the outer limits of the randomly selected hyperparameters
ps = makeParamSet(
  makeNumericParam("C", lower = -12, upper = 15, trafo = function(x) 2^x),
  makeNumericParam("sigma", lower = -15, upper = 6, trafo = function(x) 2^x)
  )
```

The next stage is to modify the learner `lrn_ksvm` in accordance with all the characteristics defining the hyperparameter tuning with `makeTuneWrapper()`.

```{r, eval=FALSE}
wrapped_lrn_ksvm = makeTuneWrapper(learner = lrn_ksvm, 
                                   resampling = tune_level,
                                   par.set = ps,
                                   control = ctrl, 
                                   show.info = TRUE,
                                   measures = mlr::auc)
```

The **mlr** is now set-up to fit 250 models to determine optimal hyperparameters for one fold.
Repeating this for each fold, we end up with 1250 (250 \* 5) models for each repetition.
Repeated 100 times means fitting a total of 125,000 models to identify optimal hyperparameters (Figure \@ref(fig:partitioning)).
These are used in the performance estimation, which requires the fitting of another 500 models (5 folds \* 100 repetitions; see Figure \@ref(fig:partitioning)). 

The process of hyperparameter tuning and performance estimation is computationally intensive.
Model runtime can be reduced with parallelization, which can be done in a number of ways, depending on the operating system.
<!-- "cloud development is done on linux servers" is somehow a strange read that I cannot relate really. Maybe sth like: "Parallelilaztion and cloud-computing are most often done on Linux operating systems nowadays. This has some reasons, one of them that directly affects us is that only on Linux systems we can set a parallel seed in R that makes the parallel processes reproducible [this is still an assumption, I will check on that!]"-->

Before starting the parallelization, we ensure that the processing continues even if one of the models throws an error by setting `on.learner.error` to `warn`.
This avoids the process stopping just because of one failed model, which is desirable on large model runs.
To inspect the failed models once the processing is completed, we dump them:

```{r, eval=FALSE}
configureMlr(on.learner.error = "warn", on.error.dump = TRUE)
```

To start the parallelization, we set the `mode` to `multicore` which will use `mclapply()` in the background on a single machine in the case of a Unix-based operating system^[See `?parallelStart` for further modes and the **parallelMap** [github page](https://github.com/berndbischl/parallelMap) for more information on the unified interface to popular parallelization back-ends.]
Equivalenty, `parallelStartSocket()` enables parallelization under Windows. 
`level` defines the level at which to enable parallelization, with `mlr.tuneParams` determining that the hyperparameter tuning level should be parallelized (see lower left part of Figure \@ref(fig:inner-outer), `?parallelGetRegisteredLevels`, and the **mlr** [parallelization tutorial](https://mlr-org.github.io/mlr-tutorial/release/html/parallelization/index.html#parallelization-levels) for details).
We will use half of the available cores (set with the `cpus` parameter), a setting that allows possible other users to work on the same high performance computing cluster in case one is used (which was the case when we ran the code).
<!-- the partitions are created before the parallelization by the normal set.seed() call. mc.set.seed makes sure that the randomly chosen hyperparameters for the tuning are reproducible. These will first set within the parallelization.-->
Setting `mc.set.seed` to `TRUE` ensures that the randomly chosen hyperparameters during the tuning can be reproduced when running the code again.
Unfortunately, `mc.set.seed` is only available under Unix-based systems.

```{r, eval=FALSE}
library(parallelMap)
if (Sys.info()["sysname"] %in% c("Linux, Darwin")) {
parallelStart(mode = "multicore", 
              # parallelize the hyperparameter tuning level
              level = "mlr.tuneParams", 
              # just use half of the available cores
              cpus = round(parallel::detectCores() / 2),
              mc.set.seed = TRUE)
}

if (Sys.info()["sysname"] == "Windows") {
  parallelStartSocket(level = "mlr.tuneParams",
                      cpus =  round(parallel::detectCores() / 2))
}
```

Now we are set-up for computing the nested spatial CV.
Using a seed allows to recreate the exact same spatial partitions when re-running the code.
Specifying the `resample()` parameters follows the exact same procedure as presented when using a GLM, the only difference being the `extract` argument.
This allows the extraction of the hyperparameter tuning results which is important if we plan follow-up analyses on the tuning.
After the processing, it is good practice to explicitly stop the parallelization with `parallelStop()`.
Finally, we save the output object (`result`) to disk in case we would like to use it another R session.
Before running the subsequent code, please be aware that fitting 125,500 models took around 37 minutes on a server using 24 cores (see below).

```{r, eval=FALSE}
set.seed(12345)
result = mlr::resample(learner = wrapped_lrn_ksvm, 
                       task = task,
                       resampling = perf_level,
                       extract = getTuneResult,
                       measures = mlr::auc)
# stop parallelization
parallelStop()
# save your result, e.g.:
# saveRDS(result, "svm_sp_sp_rbf_50it.rds")
```

```{r, include=FALSE}
result = readRDS("extdata/svm_sp_sp_rbf_50it.rds")
```

Note that runtime depends on many aspects: CPU speed, the selected algorithm, the selected number of cores and the dataset.

```{r}
# Exploring the results
# runtime in minutes
round(result$runtime / 60, 2)
```

Even more important than the runtime is the final aggregated AUROC: the model's ability to discriminate the two classes. 

```{r}
# final aggregated AUROC 
result$aggr
# same as
mean(result$measures.test$auc)
```

It appears that the GLM (aggregated AUROC was `r sp_cv$aggr`) is slightly better than the SVM in this specific case.
However, using more than 50 iterations in the random search would probably yield hyperparameters that result in models with a better AUROC [@schratz_performance_nodate].
On the other hand, increasing the number of random search iterations would also increase the total number of models and thus runtime

The estimated optimal hyperparameters for each fold at the performance estimation level can also be viewed.
The following command shows the best hyperparameter combination of the first fold of the first iteration (recall this results from the first 5 \* 50 model runs):

```{r}
# winning hyperparameters of tuning step, i.e. the best combination out of 50 *
# 5 models
result$extract[[1]]$x
```

The estimated hyperparameters have been used for the first fold in the first iteration of the performance estimation level which resulted in the following AUROC value:

```{r}
result$measures.test[1, ]
```

So far spatial CV has been used to assess the ability of learning algorithms to generalize to unseen data.
For spatial prediction, one would tune the hyperparameters on the complete dataset (see Chapter \@ref(eco)).

<!-- # maybe add a figure (boxplot) showing the differences between tuning and no tuning?-->

## Conclusions

Resampling methods are an important part of a data scientist's toolbox [@james_introduction_2013]. 
This chapter used cross-validation to assess predictive performance of various models.
As described in section \@ref(intro-cv), observations with spatial coordinates may not be statistically independent due to spatial autocorrelation, violating a fundamental assumption of cross-validation.
Spatial CV addresses this issue by reducing bias introduced by spatial autocorrelation. 

The **mlr** package facilitates (spatial) resampling techniques in combination with the most popular statistical learning techniques including linear regression, semi-parametric models such as generalized additive models and machine learning techniques such as random forests, SVMs, and boosted regression trees [@bischl_mlr:_2016;@schratz_performance_nodate].
Machine learning algorithms often require hyperparameter inputs, the optimal 'tuning' of which can require thousands of model runs which require large computational resources, consuming much time, RAM and/or cores.
**mlr** tackles this issue by enabling parallelization.

Machine learning overall, and its use to understand spatial data, is a large field and this chapter has provided the basics, but there is more to learn.
We recommend the following resources in this direction:

- The **mlr** tutorials on [Machine Learning in R](https://mlr-org.github.io/mlr-tutorial/release/html/) and [Handling of spatial Data](https://mlr-org.github.io/mlr-tutorial/release/html/handling_of_spatial_data/index.html).
- An academic paper on hyperparameter tuning [@schratz_performance_nodate].
- In case of spatio-temporal data, one should also account for temporal autocorrelation when doing CV [@meyer_improving_2018].

## Acknowledgments

We thank Patrick Schratz (University of Jena) for fruitful discussions on **mlr** and for providing code input.

## Exercises

1. Compute the following terrain attributes from the `dem` datasets loaded with `data("landslides", package = "RSAGA")` with the help of R-GIS bridges (see Chapter \@ref(gis)):
    - slope
    - plan curvature
    - profile curvature
    - catchment area
1. Extract the values from the corresponding output rasters to the `landslides` data frame (`data(landslides, package = "RSAGA"`) by adding new variables called `slope`, `cplan`, `cprof`, `elev` and `log_carea`. Keep all landslide initiation points and 175 randomly selected non-landslide points (see section \@ref(case-landslide) for details).
1. Use the derived terrain attribute rasters in combination with a GLM to make a spatial prediction map similar to that shown in Figure \@ref(fig:lsl-susc).
1. Compute a 100-repeated 5-fold non-spatial cross-validation and spatial CV based on the GLM learner and compare the AUROC values from both resampling strategies with the help of boxplots (see Figure \@ref(fig:boxplot-cv)).
Hint: You need to specify a non-spatial task and a non-spatial resampling strategy.
<!-- @Patrick: talk in person; but I think this step is not necessary since spatial and non-spatial partitions must be different -->
<!-- Before running the spatial cross-validation for both tasks set a seed to make sure that both use the same partitions which in turn guarantees comparability.-->
1. Model landslide susceptibility using a quadratic discriminant analysis [QDA, @james_introduction_2013].
Assess the predictive performance (AUROC) of the QDA. 
What is the difference between the spatially cross-validated mean AUROC value of the QDA and the GLM?
<!-- so I think, setting a seed here makes sure that the same spatial partitions are used for both models, right?-->
Hint: Before running the spatial cross-validation for both learners set a seed to make sure that both use the same spatial partitions which in turn guarantees comparability.
1. Run the SVM without tuning the hyperparameters.
Use the `rbfdot` kernel with $\sigma$ = 1 and *C* = 1. 
Leaving the hyperparameters unspecified in **kernlab**'s `ksvm()` would otherwise initialize an automatic non-spatial hyperparameter tuning.
For a discussion on the need for (spatial) tuning of hyperparameters please refer to @schratz_performance_nodate.
<!-- Possibly adjust the exercise, random forests take forever-->
1. Model landslide susceptibility with the help of **mlr** using a random forest model as implemented by the **ranger** package.
Apply a nested spatial CV.
Parallelize the tuning level.
Use a random search with 50 iterations to find the optimal hyperparameter combination (here: `mtry` and `num.trees`).
The tuning space limits are 1 and 4 for `mtry`, and 1 and 10,000 for `num.trees`.
(warning: this might take a long time).<|MERGE_RESOLUTION|>--- conflicted
+++ resolved
@@ -22,12 +22,7 @@
 ## Introduction {#intro-cv}
 
 Statistical learning is concerned with the use of statistical and computational models for identifying patterns in data and predicting from these patterns.
-<<<<<<< HEAD
-Because of its origins as a statistical programming language, statistical learning is one of R's great strengths R (see section \@ref(software-for-geocomputation)).^[Moreover, applying statistical techniques to geographic data has been an active topic of research for many decades, within the overlapping fields of Geostatistics and Spatial Statistics [@diggle_modelbased_2007; @gelfand_handbook_2010] and the vibrant sub-field of point pattern analysis [@baddeley_spatial_2015]].
-=======
-Due to its origins, statistical learning is one of R's great strengths R (see section \@ref(software-for-geocomputation)).
-Applying statistical techniques to geographic data has been an active topic of research for many decades, within the overlapping fields of Geostatistics and Spatial Statistics [@diggle_modelbased_2007; @gelfand_handbook_2010] and the vibrant sub-field of point pattern analysis [@baddeley_spatial_2015].
->>>>>>> 182c3058
+Due to its origins, statistical learning is one of R's great strengths R (see section \@ref(software-for-geocomputation)).^[Moreover, applying statistical techniques to geographic data has been an active topic of research for many decades, within the overlapping fields of Geostatistics and Spatial Statistics [@diggle_modelbased_2007; @gelfand_handbook_2010] and the vibrant sub-field of point pattern analysis [@baddeley_spatial_2015]].
 
 Statistical learning combines and blends methods from both statistics and machine learning that learn from data.
 Roughly, one can distinguish statistical learning into supervised and unsupervised techniques, both of which are used throughout a vast range of disciplines including economics, physics, medicine, biology, ecology and geography [@james_introduction_2013].
