--- conflicted
+++ resolved
@@ -2,7 +2,6 @@
 
 An important feature of R is that users must use the command-line interface (CLI) to interact with the computer:
 you type commands and hit `Enter` to execute them interactively.
-<<<<<<< HEAD
 The most popular open-source GIS software packages, by contrast, feature a prominent graphical user interface (GUI):
 you *can* interact with QGIS, SAGA and gvSIG by typing into (dockable) command-lines, but most users interact with such programs by 'pointing and clicking their way through life' as Gary Sherman puts it below [@sherman_desktop_2008]:^[
 <!-- yes, we should shorten the footnote or put it somewhere into the text. I just rewrote it to make clearer what was meant. At least this was what I gathered. -->
@@ -16,13 +15,6 @@
 Therefore, frequently users store their spatial data in PostGIS, and interact with it through a dedicated GIS software such as QGIS. Of course, you can also use R to access data from PostGIS (**sf**, **rgdal**, **rpostgis**).
 In summary,  a typical workflow would be: perform a large spatial query with PostGIS, then load the result into a further application (QGIS, R) for further geoprocessing.   
 ]
-=======
-Market leading open source GIS products, by contrast, have a prominent graphical user interface (GUI): you *can* interact with QGIS, SAGA and gvSIG by typing into dockable command-lines, but most users interact with such programs by 'pointing and clicking their way through life' as Gary Sherman puts it below [@sherman_desktop_2008]:^[GRASS and PostGIS, mature GIS programs heavily used in academia and industry, could be seen as products which buck this trend as they are built around the command-line.
-However their CLIs are different from R's: both lack a sophisticated and feature-rich IDE that supports 'CLI newbies'.
-In [2008](http://gama.fsv.cvut.cz/~landa/publications/2008/gis-ostrava-08/paper/landa-grass-gui-wxpython.pdf) GRASS developers added a sophisticated GUI, shifting the emphasis slightly away from its CLI.
-And PostGIS is not really a dedicatad GIS as highlighted by its description of 'legacy GIS' on its [website](http://workshops.boundlessgeo.com/postgis-intro/introduction.html).
-With the partial exception of [pgAdmin](https://www.pgadmin.org/) (which was not designed for handling spatial data) PostGIS also lacks a sophisticated CLI and many users interact with it through GUIs such as that provided by QGIS.]
->>>>>>> 30cbe17f
 
 > With the advent of 'modern' GIS software, most people want to point and
 click their way through life. That’s good, but there is a tremendous amount
@@ -31,7 +23,7 @@
 can do it with a GUI.
 
 Gary Sherman is well-qualified to comment on this matter as the creator of QGIS, the world's premier open source GUI-based GIS!
-<<<<<<< HEAD
+
 The 'CLI vs GUI' debate is often adverserial and polarised but it does not have to be: both options are great if well chosen in accordance with your needs and tasks.
 The advantages of a good CLI such as that provided by R are numerous. Among others, a CLI:
 
@@ -67,18 +59,6 @@
 The good news is that 'GIS bridges' enable the access to these with the comfort of the R command line.^[
 The term 'bridge' was probably first used in the R-spatial world for the coupling of R with GRASS [@neteler_open_2008].
 Roger Bivand elaborates on this in his talk "Bridges between GIS and R", delivered at the 2016 GEOSTAT summer school.
-=======
-'CLI vs GUI' debate can be framed as adverserial and polarised but it does not have to be: both options have pros and cons.
-However, it is important to realise the advantages of a good CLI such as that provided by R, which:
-
-- Facilitates the automation repetitive tasks
-- Ensures reproducibility (it is easier to share your R script than explain a sequence of 10+ 'points and clicks')
-- Encourages extending existing software by making it easy modify and extend functions (if you are missing an algorithm you need, the CLI encourages you to write your own!)
-
-The interface is not the only difference however: there are many algorithms within dedicated GIS software that are not available from R.
-The good news is that 'GIS bridges' enable many of these to be accessed from the comfort of the R command line.^[
-The term 'bridge' was inspired by Roger Bivand's talk "Bridges between GIS and R", delivered at the 2016 GEOSTAT summer school.
->>>>>>> 30cbe17f
 The resulting slides can be found on Roger's personal website at [http://spatial.nhh.no/misc](http://spatial.nhh.no/misc/?C=M;O=D) in the file
 `geostat_talk16.zip`.
 ]
@@ -271,17 +251,14 @@
 The term statistical geocomputation emphasizes the strength of combining R's data science power with the geoprocessing power of a GIS which is at the very heart of building a bridge from R to GIS.
 
 ## GRASS through **rgrass7**
-<<<<<<< HEAD
+
 Geographical Resources Analysis Support System (GRASS)   \@ref(tab:gis_comp) [@neteler_open_2008].
 Inexperienced GIS users might find GRASS a bit intimidating in the beginning.
 Before starting the GUI you have to create a mapset, a location (basically a geodatabase), define the projection and boundaries of your GRASS project. 
 You have to do exactly the same from within R:
-=======
-
-[@neteler_open_2008]
->>>>>>> 30cbe17f
-
-```{r}
+
+
+```{r, eval = FALSE}
 library("rgrass7")
 initGRASS(gisBase = "C:/Program Files (x86)/GRASS GIS 7.4.2")
 ```
