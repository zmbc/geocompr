--- conflicted
+++ resolved
@@ -1131,13 +1131,8 @@
 - Orthorectification also georeferences an image but additionally takes into account local topography.
 - Image (co-)registration is the process of aligning one image with another (in terms of CRS, origin and resolution). Registration becomes necessary for images from the same scene but shot from different sensors or from different angles or at different points in time.
 
-<<<<<<< HEAD
-In this section we will mainly deal with the operations needed for co-registration (alignment) of images including a matching resolution, extent and origin.
-A matching projection is of course also required but has been already covered in section \@ref(reprojecting-raster-geometries).
-=======
 In this section we will mainly deal with the co-registration (alignment) of images including a matching resolution, extent and origin.
 A matching projection is of course also required but is already covered in section \@ref(reprojecting-raster-geometries).
->>>>>>> b3faf72b
 Secondly, we will show how to convert raster images into the spatial vector model.
 
 ### Extending raster images
@@ -1174,20 +1169,13 @@
 elev_4 = extend(elev, elev_2)
 ```
 
-<<<<<<< HEAD
-
 ### Aggregation and Disaggregation
 
 <!-- differentiate between spatial, spectral, temporal and radiometric resolution-->
 Raster datasets can also differ with regard to their resolution. 
 To match resolutions, one can either increase  (`aggregate()`) or decrease (`disaggregate()`) the resolution of one raster. 
 As an example, we here change the resolution of `elev` from 0.5 to 1 decimal degree, that means, we aggregate by a factor of 2 (Fig. \@ref(fig:aggregate-example)).
-Additionally, the output cell value should correspond to the mean of the input cells (but  one could use other functions as well such as `median()`, `sum()`, etc.):
-=======
-Matching different resolutions is computationally more complicated, but functions `aggregate()` and `disaggregate()` help with that.
-For instance, let us aggregate `elev` from a resolution of 0.5 to a resolution of 1, that means aggregating by a factor of 2 (Fig. \@ref(fig:aggregate-example)).
 Additionally, the output cell value should correspond to the mean of the input cells (note that one could use other functions as well, such as `median()`, `sum()` etc.):
->>>>>>> b3faf72b
 
 ```{r aggregate-example, fig.cap = "Original raster (left). Aggregated raster (right)."}
 elev_agg = aggregate(elev, fact = 2, fun = mean)
@@ -1196,11 +1184,8 @@
 plot(elev_agg)
 ```
 
-<<<<<<< HEAD
-Frequently, changing the resolution of a raster also changes its origin.
-=======
 Note that the origin of `elev_agg` has changed too.
->>>>>>> b3faf72b
+
 
 ```{r}
 origin(elev)
@@ -1538,15 +1523,11 @@
                        field = "elevation", fun = max)
 plot(nz_raster2)
 ```
-<<<<<<< HEAD
+
 1. Aggregate the raster counting high points in New Zealand (created in the previous exercise), reduce its geographic resolution by half (so cells are 6 by 6 km) and plot the result.
     - Resample the lower resolution raster back to a resolution of 3 km. How have the results changed?
     - Name two advantages and disadvantages of reducing raster resolution.
-=======
-1. Aggregate the raster counting high points in New Zealand created in the previous exercise, reduce its geographic resolution by half (so cells are 6 by 6 km) and plot the result.
-    - Resample the lower resolution raster back to the 3 km resolution of the orginal. How have the results changed?
-    - Name two advantages and two disadvantages of reducing raster resolution in this way.
->>>>>>> b3faf72b
+
 ```{r, echo=FALSE, eval=FALSE}
 nz_raster_low = raster::aggregate(nz_raster, fact = 2, fun = sum)
 res(nz_raster_low)
@@ -1560,15 +1541,11 @@
 # disadvantage: removes geographic detail
 # disadvantage: another processing step
 ```
-<<<<<<< HEAD
+
 1. Polygonize the `grain` dataset and filter all squares representing clay.
     - Name two advantages and disadvantages of vector data over raster data.
-    - Name examples when it might be beneficial to convert raster to vector data in your work?
-=======
-1. Polygonize the `grain` dataset and filter-out all the squares representing clay.
-    - Name 2 advantages and 2 disadvantages of vector data over raster data.
-    - At which points would it be useful to convert rasters to vectors in your research?
->>>>>>> b3faf72b
+    -  At which points would it be useful to convert rasters to vectors in your work?
+
 ```{r, echo=FALSE, eval=FALSE}
 grain_poly = rasterToPolygons(grain) %>% 
   st_as_sf()
