# Geomarketing {#location}

## Prerequisites {-}

- This chapter requires the following packages (**revgeo** must also be installed):

```{r, message=FALSE} 
library(sf)
library(dplyr)
library(purrr)
library(raster)
library(osmdata)
library(spDataLarge)
```

- Required data will be downloaded in due course.
As a convenience to the reader and to ensure easy reproducibility, we have made available the downloaded data in the **spDataLarge** package.

## Introduction

This chapter demonstrates how the skills learned in Parts I and II can be applied to a particular domain: geomarketing (sometimes also referred to as location analysis or location intelligence).
This is a broad field of research and commercial application.
A typical example is where to locate a new shop.
The aim here is to attract most visitors and, ultimately, make the most profit.
There are also many non-commercial applications that can use the technique for public benefit, for example where to locate new health services [@tomintz_geography_2008].

People are fundamental to location analysis, in particular where they are likely to spend their time and other resources.
Interestingly, ecological concepts and models are quite similar to those used for store location analysis.
Animals and plants can best meet their needs in certain 'optimal' locations, based on variables that change over space [@muenchow_review_2018; see also chapter \@ref(eco)].
This is one of the great strengths of geocomputation and GIScience in general.
Concepts and methods are transferable to other fields.
<!-- add reference!! -->
Polar bears, for example, prefer northern latitudes where temperatures are lower and food (seals and sea lions) is plentiful.
Similarly, humans tend to congregate in certain places, creating economic niches (and high land prices) analogous to the ecological niche of the Arctic.
The main task of location analysis is to find out where such 'optimal locations' are for specific services, based on available data.
Typical research questions include:

- Where do target groups live and which areas do they frequent?
- Where are competing stores or services located?
- How many people can easily reach specific stores?
- Do existing services over- or under-exploit the market potential?
- What is the market share of a company in a specific area?

This chapter demonstrates how geocomputation can answer such questions based on a hypothetical case study based on real data.

## Case study: bike shops in Germany {#case-study}

Imagine you are starting a chain of bike shops in Germany.
The stores should be placed in urban areas with as many potential customers as possible.
Additionally, a hypothetical survey (invented for this chapter, not for commercial use!) suggests that single young males (aged 20 to 40) are most likely to buy your products: this is the *target audience*.
You are in the lucky position to have sufficient capital to open a number of shops.
But where should they be placed?
Consulting companies (employing geomarketing analysts) would happily charge high rates to answer such questions.
Luckily, we can do so ourselves with the help of open data and open source software.
The following sections will demonstrate how the techniques learned during the first chapters of the book can be applied to undertake the following steps:

- Tidy the input data from the German census (Section \@ref(tidy-the-input-data)).
- Convert the tabulated census data into raster objects (Section \@ref(create-census-rasters)).
- Identify metropolitan areas with high population densities (Section \@ref(define-metropolitan-areas)).
- Download detailed geographic data (from OpenStreetMap, with **osmdata**) for these areas (Section \@ref(points-of-interest)).
- Create rasters for scoring the relative desirability of different locations using map algebra (Section \@ref(identifying-suitable-locations)).

Although we have applied these steps to a specific case study, they could be generalized to many scenarios of store location or public service provision.

## Tidy the input data

The German government provides gridded census data at either 1 km or 100 m resolution.
The following code chunk downloads, unzips and reads in the 1 km data.

```{r, eval=FALSE}
download.file("https://tinyurl.com/ybtpkwxz", 
              destfile = "census.zip", mode = "wb")
unzip("census.zip") # unzip the files
census_de = readr::read_csv2(list.files(pattern = "Gitter.csv"))
```

As a convenience to the reader, the corresponding data has been put into **spDataLarge** and can be accessed as follows

```{r}
data("census_de", package = "spDataLarge")
```

The `census_de` object is a data frame containing 13 variables for more than 300,000 grid cells across Germany.
For our work, we only need a subset of these: Easting (`x`) and Northing (`y`), number of inhabitants (population; `pop`), mean average age (`mean_age`), proportion of women (`women`) and average household size (`hh_size`).
These variables are selected and renamed from German into English in the code chunk below and summarized in Table \@ref(tab:census-desc). 
Further, `mutate_all()` is used to convert values -1 and -9 (meaning unknown) to `NA`.

```{r}
# pop = population, hh_size = household size
input = dplyr::select(census_de, x = x_mp_1km, y = y_mp_1km, pop = Einwohner,
                      women = Frauen_A, mean_age = Alter_D,
                      hh_size = HHGroesse_D)
# set -1 and -9 to NA
input_tidy = mutate_all(input, funs(ifelse(. %in% c(-1, -9), NA, .)))
```


```{r census-desc, echo=FALSE}
tab = tribble(
  ~"class", ~"pop", ~"women", ~"age", ~"hh",
  1, "3-250", "0-40", "0-40", "1-2", 
  2, "250-500", "40-47", "40-42", "2-2.5",
  3, "500-2000", "47-53", "42-44", "2.5-3",
  4, "2000-4000", "53-60", "44-47", "3-3.5",
  5, "4000-8000", ">60", ">47", ">3.5",
  6, ">8000", "", "", ""
)
# commented code to show the input data frame with factors (RL):
# summary(input_tidy) # all integers
# fct_pop = factor(input_tidy$pop, labels = tab$pop)
# summary(fct_pop)
# sum(is.na(input_tidy$pop))
# fct_women = factor(input_tidy$women, labels = tab$women[1:5])
# summary(fct_women)
# sum(is.na(input_tidy$women))
# fct_mean_age = factor(input_tidy$mean_age, labels = tab$age[1:5])
# summary(fct_mean_age)
# sum(is.na(input_tidy$mean_age))
# fct_hh_size = factor(input_tidy$hh_size, labels = tab$hh[1:5])
# summary(fct_hh_size)
# sum(is.na(input_tidy$hh_size))
# input_factor = bind_cols(
#   select(input_tidy, 1:2),
#   pop = fct_pop,
#   women = fct_women,
#   mean_age = fct_mean_age,
#   hh_size = fct_hh_size,
# )
# summary(input_factor)
cap = paste("Categories for each variable in census data from",
            "Datensatzbeschreibung...xlsx", 
            "located in the downloaded file census.zip (see Figure",
            "13.1 for their spatial distribution).")
knitr::kable(tab,
             col.names = c("class", "Population", "% female", "Mean age",
                           "Household size"),
             caption = cap, 
             caption.short = "Categories for each variable in census data.",
             align = "c", booktabs = TRUE)
```

## Create census rasters
 
After the preprocessing, the data can be converted into a raster stack or brick (see Sections \@ref(raster-classes) and \@ref(raster-subsetting)).
`rasterFromXYZ()` makes this really easy.
It requires an input data frame where the first two columns represent coordinates on a regular grid.
All the remaining columns (here: `pop`, `women`, `mean_age`, `hh_size`) will serve as input for the raster brick layers (Figure \@ref(fig:census-stack); see also `code/13-location-jm.R` in our github repository).

```{r}
input_ras = rasterFromXYZ(input_tidy, crs = st_crs(3035)$proj4string)
```

```{r, eval=FALSE}
input_ras
#> class : RasterBrick
#> dimensions : 868, 642, 557256, 4 (nrow, ncol, ncell, nlayers)
#> resolution : 1000, 1000 (x, y)
#> extent : 4031000, 4673000, 2684000, 3552000 (xmin, xmax, ymin, ymax)
#> coord. ref. : +proj=laea +lat_0=52 +lon_0=10
#> names       :  pop, women, mean_age, hh_size 
#> min values  :  127,     0,        0,       0 
#> max values  : 8000,     3,        3,       3 
```

```{block2 type='rmdnote'}
Note that we are using an equal-area projection (EPSG:3035; Lambert Equal Area Europe), i.e., a projected CRS where each grid cell has the same area, here 1000 x 1000 square meters. 
Since we are using mainly densities such as the number of inhabitants or the portion of women per grid cell, it is of utmost importance that the area of each grid cell is the same to avoid 'comparing apples and oranges'.
Be careful with geographic CRS where grid cell areas constantly decrease in poleward directions (see also Section \@ref(crs-intro) and Chapter \@ref(reproj-geo-data)). 
```

```{r census-stack, echo=FALSE, fig.cap="Gridded German census data of 2011 (see Table 13.1 for a description of the classes).", fig.scap="Gridded German census data."}
knitr::include_graphics("figures/08_census_stack.png")
```

<!-- find out about new lines in headings + blank cells-->
The next stage is to reclassify the values of the rasters stored in `input_ras` in accordance with the survey mentioned in Section \@ref(case-study), using the **raster** function `reclassify()`, which was introduced in Section \@ref(local-operations).
In the case of the population data, we convert the classes into a numeric data type using class means. 
Raster cells are assumed to have a population of 127 if they have a value of 1 (cells in 'class 1' contain between 3 and 250 inhabitants) and 375 if they have a value of 2 (containing 250 to 500 inhabitants), and so on (see Table \@ref(tab:census-desc)).
A cell value of 8000 inhabitants was chosen for 'class 6' because these cells contain more than 8000 people.
Of course, these are approximations of the true population, not precise values.^[
The potential error introduced during this reclassification stage will be explored in the exercises.
]
However, the level of detail is sufficient to delineate metropolitan areas (see next section).

In contrast to the `pop` variable, representing absolute estimates of the total population, the remaining variables were re-classified as weights corresponding with weights used in the survey.
Class 1 in the variable `women`, for instance, represents areas in which 0 to 40% of the population is female;
these are reclassified with a comparatively high weight of 3 because the target demographic is predominantly male.
Similarly, the classes containing the youngest people and highest proportion of single households are reclassified to have high weights.

```{r}
rcl_pop = matrix(c(1, 1, 127, 2, 2, 375, 3, 3, 1250, 
                   4, 4, 3000, 5, 5, 6000, 6, 6, 8000), 
                 ncol = 3, byrow = TRUE)
rcl_women = matrix(c(1, 1, 3, 2, 2, 2, 3, 3, 1, 4, 5, 0), 
                   ncol = 3, byrow = TRUE)
rcl_age = matrix(c(1, 1, 3, 2, 2, 0, 3, 5, 0),
                 ncol = 3, byrow = TRUE)
rcl_hh = rcl_women
rcl = list(rcl_pop, rcl_women, rcl_age, rcl_hh)
```

Note that we have made sure that the order of the reclassification matrices in the list is the same as for the elements of `input_ras`.
For instance, the first element corresponds in both cases to the population.
Subsequently, the `for`-loop applies the reclassification matrix to the corresponding raster layer.
Finally, the code chunk below ensures the `reclass` layers have the same name as the layers of `input_ras`.

```{r}
reclass = input_ras
for (i in seq_len(nlayers(reclass))) {
  reclass[[i]] = reclassify(x = reclass[[i]], rcl = rcl[[i]], right = NA)
}
names(reclass) = names(input_ras)
```

```{r, eval=FALSE}
reclass
#> ... (full output not shown)
#> names       :  pop, women, mean_age, hh_size 
#> min values  :  127,     0,        0,       0 
#> max values  : 8000,     3,        3,       3
```


## Define metropolitan areas

We define metropolitan areas as pixels of 20 km^2^ inhabited by more than 500,000 people.
Pixels at this coarse resolution can rapidly be created using `aggregate()`, as introduced in Section \@ref(aggregation-and-disaggregation).
The command below uses the argument `fact = 20` to reduce the resolution of the result twenty-fold (recall the original raster resolution was 1 km^2^):

```{r, warning=FALSE}
pop_agg = aggregate(reclass$pop, fact = 20, fun = sum)
```

The next stage is to keep only cells with more than half a million people.

```{r, warning=FALSE}
pop_agg = pop_agg[pop_agg > 500000, drop = FALSE] 
```

Plotting this reveals eight metropolitan regions (Figure \@ref(fig:metro-areas)).
Each region consists of one or more raster cells.
It would be nice if we could join all cells belonging to one region.
**raster**'s `clump()` command does exactly that.
Subsequently, `rasterToPolygons()` converts the raster object into spatial polygons, and `st_as_sf()` converts it into an `sf`-object.

```{r, warning=FALSE, message=FALSE}
polys = pop_agg %>% 
  clump() %>%
  rasterToPolygons() %>%
  st_as_sf()
```

`polys` now features a column named `clumps` which indicates to which metropolitan region each polygon belongs and which we will use to dissolve the polygons into coherent single regions (see also Section \@ref(geometry-unions)):

```{r}
metros = polys %>%
  group_by(clumps) %>%
  summarize()
```

Given no other column as input, `summarize()` only dissolves the geometry.

<!-- maybe a good if advanced exercise
This requires finding the nearest neighbors (`st_intersects()`), and some additional processing.
Do not worry too much about the following code.
There is probably a better way to do it. 
Nevertheless, it finds all pixels belonging to one region in a generic way.
We use this information to assign each polygon (pixel) to a region.
Subsequently, we can use the region information to dissolve the pixels into region polygons.

```{r, eval = FALSE}
# dissolve on spatial neighborhood
nbs = st_intersects(polys, polys)
# nbs = over(polys, polys, returnList = TRUE)

fun = function(x, y) {
  tmp = lapply(y, function(i) {
  if (any(x %in% i)) {
   union(x, i)
  } else {
   x
    }
  })
  Reduce(union, tmp)
}
# call function recursively
fun_2 = function(x, y) {
  out = fun(x, y)
  while (length(out) < length(fun(out, y))) {
    out = fun(out, y)
  }
  out
}

cluster = map(nbs, ~ fun_2(., nbs) %>% sort)
# just keep unique clusters
cluster = cluster[!duplicated(cluster)]
# assign the cluster classes to each pixel
for (i in seq_along(cluster)) {
  polys[cluster[[i]], "region_id"] = i
}
# dissolve pixels based on the the region id
polys = group_by(polys, region_id) %>%
  summarize(pop = sum(layer, na.rm = TRUE))
# polys_2 = aggregate(polys, list(polys$region_id), sum)
plot(polys[, "region_id"])

# Another approach, can be also be part of an excercise

coords = st_coordinates(polys_3) %>% 
  as.data.frame
ls = split(coords, f = coords$L2)
ls = lapply(ls, function(x) {
  dplyr::select(x, X, Y) %>%
    as.matrix %>%
    list %>%
    st_polygon
})
metros = do.call(st_sfc, ls)
metros = st_set_crs(metros, 3035)
metros = st_sf(data.frame(region_id = 1:9), geometry = metros)
st_intersects(metros, metros)
plot(metros[-5,])
st_centroid(metros) %>%
  st_coordinates
```
-->


```{r metro-areas, echo=FALSE, fig.width=1, fig.height=1, fig.cap="The aggregated population raster (resolution: 20 km) with the identified metropolitan areas (golden polygons) and the corresponding names.", fig.scap="The aggregated population raster."}
knitr::include_graphics("figures/08_metro_areas.png")
```

The resulting eight metropolitan areas suitable for bike shops (Figure \@ref(fig:metro-areas); see also `code/13-location-jm.R` for creating the figure) are still missing a name.
A reverse geocoding approach can settle this problem.
Given a coordinate, reverse geocoding finds the corresponding address.
Consequently, extracting the centroid coordinate of each metropolitan area can serve as an input for a reverse geocoding API.
The **revgeo** package provides access to the open source Photon geocoder for OpenStreetMap, Google Maps and Bing. 
By default, it uses the Photon API.
`revgeo::revgeo()` only accepts geographical coordinates (latitude/longitude); therefore, the first requirement is to bring the metropolitan polygons into an appropriate coordinate reference system (Chapter \@ref(reproj-geo-data)).

```{r, warning=FALSE}
metros_wgs = st_transform(metros, 4326)
coords = st_centroid(metros_wgs) %>%
  st_coordinates() %>%
  round(4)
```

<!-- It is a great feature of `revgeo::revgeo()` that it accepts also more than one coordinate pair as input (parameters `longitude` and `latitude`), which spares us the need for writing a loop. -->
Choosing `frame` as `revgeocode()`'s `output` option will give back a `data.frame` with several columns referring to the location including the street name, house number and city.

```{r, eval=FALSE}
library(revgeo)
metro_names = revgeo(longitude = coords[, 1], latitude = coords[, 2], 
                     output = "frame")
```

To make sure that the reader uses the exact same results, we have put them into **spDataLarge**:

```{r}
# attach metro_names from spDataLarge
data("metro_names", package = "spDataLarge")
```

```{r metro-names, echo=FALSE}
knitr::kable(dplyr::select(metro_names, city, state), 
             caption = "Result of the reverse geocoding.", 
             caption.short = "Result of the reverse geocoding.", 
             booktabs = TRUE)
```

Overall, we are satisfied with the `city` column serving as metropolitan names (Table \@ref(tab:metro-names)) apart from one exception, namely Wülfrath which belongs to the greater region of Düsseldorf.
Hence, we replace Wülfrath with Düsseldorf (Figure \@ref(fig:metro-areas)).
Umlauts like `ü` might lead to trouble further on, for example when determining the bounding box of a metropolitan area with `opq()` (see further below), which is why we avoid them.

```{r}
metro_names = dplyr::pull(metro_names, city) %>% 
  as.character() %>% 
  ifelse(. == "Wülfrath", "Duesseldorf", .)
```


## Points of interest

The **osmdata** package provides easy-to-use access to OSM data (see also Section \@ref(retrieving-data)).
Instead of downloading shops for the whole of Germany, we restrict the query to the defined metropolitan areas, reducing computational load and providing shop locations only in areas of interest.
The subsequent code chunk does this using a number of functions including:

- `map()` (the **tidyverse** equivalent of `lapply()`), which iterates through all eight metropolitan names which subsequently define the bounding box in the OSM query function `opq()` (see Section \@ref(retrieving-data)).
<!-- Alternatively, we could have provided the bounding box in the form of coordinates ourselves. -->
- `add_osm_feature()` to specify OSM elements with a key value of `shop` (see [wiki.openstreetmap.org](http://wiki.openstreetmap.org/wiki/Map_Features) for a list of common key:value pairs).
- `osmdata_sf()`, which converts the OSM data into spatial objects (of class `sf`).
- `while()`, which tries repeatedly (three times in this case) to download the data if it fails the first time.^[
As with Google's reverse geocode API, the OSM-download will sometimes fail at the first attempt.
]
Before running this code: please consider it will download almost 2GB of data.
To save time and resources, we have output into **spDataLarge** and should already be available in your environment as an object called `shops`.

```{r, eval=FALSE, message=FALSE}
shops = map(metro_names, function(x) {
  message("Downloading shops of: ", x, "\n")
  # give the server a bit time
  Sys.sleep(sample(seq(5, 10, 0.1), 1))
  query = opq(x) %>%
    add_osm_feature(key = "shop")
  points = osmdata_sf(query)
  # request the same data again if nothing has been downloaded
  iter = 2
  while (nrow(points$osm_points) == 0 & iter > 0) {
    points = osmdata_sf(query)
    iter = iter - 1
  }
  points = st_set_crs(points$osm_points, 4326)
})
```

It is highly unlikely that there are no shops in any of our defined metropolitan areas.
The following `if` condition simply checks if there is at least one shop for each region.
If not, we would try to download the shops again for this/these specific region/s.

```{r, eval=FALSE}
# checking if we have downloaded shops for each metropolitan area
ind = map(shops, nrow) == 0
if (any(ind)) {
  message("There are/is still (a) metropolitan area/s without any features:\n",
          paste(metro_names[ind], collapse = ", "), "\nPlease fix it!")
}
```

To make sure that each list element (an `sf` data frame) comes with the same columns, we only keep the `osm_id` and the `shop` columns with the help of another `map` loop.
This is not a given since OSM contributors are not equally meticulous when collecting data.
Finally, we `rbind` all shops into one large `sf` object.

```{r, eval=FALSE}
# select only specific columns
shops = map(shops, dplyr::select, osm_id, shop)
# putting all list elements into a single data frame
shops = do.call(rbind, shops)
```

It would have been easier to simply use `map_dfr()`. 
Unfortunately, so far it does not work in harmony with `sf` objects.
Please note that the `shops` object is also available in the `spDataLarge` package:

```{r}
data("shops", package = "spDataLarge")
```

The only thing left to do is to convert the spatial point object into a raster (see Section \@ref(rasterization)).
The `sf` object, `shops`, is converted into a raster having the same parameters (dimensions, resolution, CRS) as the `reclass` object.
Importantly, the `count()` function is used here to calculate the number of shops in each cell.

```{block2 type='rmdnote'}
If the `shop` column were used instead of the `osm_id` column, we would have retrieved fewer shops per grid cell. 
This is because the `shop` column contains `NA` values, which the `count()` function omits when rasterizing vector objects.
```

The result of the subsequent code chunk is therefore an estimate of shop density (shops/km^2^).
`st_transform()` is used before `rasterize()` to ensure the CRS of both inputs match.

```{r, message=FALSE}
shops = st_transform(shops, proj4string(reclass))
# create poi raster
poi = rasterize(x = shops, y = reclass, field = "osm_id", fun = "count")
```

As with the other raster layers (population, women, mean age, household size) the `poi` raster is reclassified into four classes (see Section \@ref(create-census-rasters)). 
Defining class intervals is an arbitrary undertaking to a certain degree.
One can use equal breaks, quantile breaks, fixed values or others.
Here, we choose the Fisher-Jenks natural breaks approach which minimizes within-class variance, the result of which provides an input for the reclassification matrix.

```{r, message=FALSE, warning=FALSE}
# construct reclassification matrix
int = classInt::classIntervals(values(poi), n = 4, style = "fisher")
int = round(int$brks)
rcl_poi = matrix(c(int[1], rep(int[-c(1, length(int))], each = 2), 
                   int[length(int)] + 1), ncol = 2, byrow = TRUE)
rcl_poi = cbind(rcl_poi, 0:3)  
# reclassify
poi = reclassify(poi, rcl = rcl_poi, right = NA) 
names(poi) = "poi"
```

## Identifying suitable locations

The only steps that remain before combining all the layers are to add POI and delete the population from the raster stack.
The reasoning for the latter is twofold.
First of all, we have already delineated metropolitan areas, that is areas where the population density is above average compared to the rest of Germany.
Second, though it is advantageous to have many potential customers within a specific catchment area, the sheer number alone might not actually represent the desired target group.
For instance, residential tower blocks are areas with a high population density but not necessarily with a high purchasing power for expensive cycle components.
This is achieved with the complementary functions `addLayer()` and `dropLayer()`:

```{r}
# add poi raster
reclass = addLayer(reclass, poi)
# delete population raster
reclass = dropLayer(reclass, "pop")
```

In common with other data science projects, data retrieval and 'tidying' have consumed much of the overall workload so far.
<<<<<<< HEAD
With clean data the final step --- calculating a final score by summing up all raster layers --- can be accomplished in a single line.
=======
With clean data, the final step --- calculating a final score by summing all raster layers --- can be accomplished in a single line of code.
>>>>>>> d3e6699d

```{r}
# calculate the total score
result = sum(reclass)
```

For instance, a score greater than 9 might be a suitable threshold indicating raster cells where a bike shop could be placed (Figure \@ref(fig:bikeshop-berlin); see also `code/13-location-jm.R`).

```{r bikeshop-berlin, echo=FALSE, eval=TRUE, fig.cap="Suitable areas (i.e., raster cells with a score > 9) in accordance with our hypothetical survey for bike stores in Berlin.", fig.scap="Suitable areas for bike stores."}
library(leaflet)
library(sp)
# have a look at suitable bike shop locations in Berlin
berlin = metros[metro_names == "Berlin", ]
berlin_raster = raster::crop(result, as(berlin, "Spatial"))
# summary(berlin_raster)
# berlin_raster
berlin_raster = berlin_raster > 9

berlin_raster = berlin_raster == TRUE
berlin_raster[berlin_raster == 0] = NA

leaflet() %>% 
  addTiles() %>%
  addRasterImage(berlin_raster, colors = "darkgreen", opacity = 0.8) %>%
  addLegend("bottomright", colors = c("darkgreen"), 
            labels = c("potential locations"), title = "Legend")
```

## Discussion and next steps

The presented approach is a typical example of the normative usage of a GIS [@longley_geographic_2015].
We combined survey data with expert-based knowledge and assumptions (definition of metropolitan areas, defining class intervals, definition of a final score threshold).
It should be clear that this approach is not suitable for scientific knowledge advancement but is a very applied way of information extraction.
This is to say, we can only suspect based on common sense that we have identified areas suitable for bike shops.
However, we have no proof that this is in fact the case.

A few other things remained unconsidered but might improve the analysis:

- We used equal weights when calculating the final scores.
But is, for example, the household size as important as the portion of women or the mean age?
- We used all points of interest. 
Maybe it would be wiser to use only those which might be interesting for bike shops such as do-it-yourself, hardware, bicycle, fishing, hunting, motorcycles, outdoor and sports shops (see the range of shop values available on the  [OSM Wiki](http://wiki.openstreetmap.org/wiki/Map_Features#Shop)).
- Data at a better resolution may change and improve the output. For example, there is also population data at a finer resolution (100 m; see exercises).
- We have used only a limited set of variables. 
For example, the [INSPIRE geoportal](http://inspire-geoportal.ec.europa.eu/discovery/) might contain much more data of possible interest to our analysis (see also Section \@ref(retrieving-data)).
The bike paths density might be another interesting variable as well as the purchasing power or even better the retail purchasing power for bikes.
- Interactions remained unconsidered, such as a possible interaction between the portion of men and single households.
However, to find out about such an interaction we would need customer data.

In short, the presented analysis is far from perfect.
Nevertheless, it should have given you a first impression and understanding of how to obtain and deal with spatial data in R within a geomarketing context.

Finally, we have to point out that the presented analysis would be merely the first step of finding suitable locations.
So far we have identified areas, 1 by 1 km in size, potentially suitable for a bike shop in accordance with our survey.
We could continue the analysis as follows:

- Find an optimal location based on number of inhabitants within a specific catchment area.
For example, the shop should be reachable for as many people as possible within 15 minutes of traveling bike distance (catchment area routing).
Thereby, we should account for the fact that the further away the people are from the shop, the more unlikely it becomes that they actually visit it (distance decay function).
- Also it would be a good idea to take into account competitors. 
That is, if there already is a bike shop in the vicinity of the chosen location, one has to distribute possible customers (or sales potential) between the competitors [@huff_probabilistic_1963; @wieland_market_2017].
- We need to find suitable and affordable real estate, e.g., in terms of accessibility, availability of parking spots, desired frequency of passers-by, having big windows, etc.

## Exercises

1. We have used `raster::rasterFromXYZ()` to convert a `input_tidy` into a raster brick.
Try to achieve the same with the help of the `sp::gridded()` function.
<!--
input = st_as_sf(input, coords = c("x", "y"))
# use the correct projection (see data description)
input = st_set_crs(input, 3035)
# convert into an sp-object
input = as(input, "Spatial")
gridded(input) = TRUE
# convert into a raster stack
input = stack(input)
-->

1. Download the csv file containing inhabitant information for a 100-m cell resolution (https://www.zensus2011.de/SharedDocs/Downloads/DE/Pressemitteilung/DemografischeGrunddaten/csv_Bevoelkerung_100m_Gitter.zip?__blob=publicationFile&v=3).
Please note that the unzipped file has a size of 1.23 GB.
To read it into R, you can use `readr::read_csv`.
This takes 30 seconds on my machine (16 GB RAM)
`data.table::fread()` might be even faster, and returns an object of class `data.table()`.
Use `as.tibble()` to convert it into a tibble.
Build an inhabitant raster, aggregate it to a cell resolution of 1 km, and compare the difference with the inhabitant raster (`inh`) we have created using class mean values.

1. Suppose our bike shop predominantly sold electric bikes to older people. 
Change the age raster accordingly, repeat the remaining analyses and compare the changes with our original result.<|MERGE_RESOLUTION|>--- conflicted
+++ resolved
@@ -498,11 +498,7 @@
 ```
 
 In common with other data science projects, data retrieval and 'tidying' have consumed much of the overall workload so far.
-<<<<<<< HEAD
-With clean data the final step --- calculating a final score by summing up all raster layers --- can be accomplished in a single line.
-=======
 With clean data, the final step --- calculating a final score by summing all raster layers --- can be accomplished in a single line of code.
->>>>>>> d3e6699d
 
 ```{r}
 # calculate the total score
