rmd_files: 
    - "index.Rmd"
    - "01-introduction.Rmd"
    - "02-spatial-data.Rmd"
    - "03-attribute-operations.Rmd"
    - "04-spatial-operations.Rmd"  
<<<<<<< HEAD
    - "05-read-write-plot.Rmd"   
    - "06-transform.Rmd"
    - "eco.Rmd"
=======
    - "05-transform.Rmd"
    - "06-read-write-plot.Rmd"
    - "08-location.Rmd"
>>>>>>> 828a7118
#    - "07-vector.Rmd"
#    - "08-raster.Rmd"
#    - "09-raster-vector.Rmd"
#    - "10-point-pattern.Rmd"
#    - "11-advanced-mapping.Rmd"
#    - "12-algorithms.Rmd"
#    - "13-gis.Rmd"
    - "references.Rmd"
new_session: yes
before_chapter_script: ["code/before_script.R"]<|MERGE_RESOLUTION|>--- conflicted
+++ resolved
@@ -4,15 +4,11 @@
     - "02-spatial-data.Rmd"
     - "03-attribute-operations.Rmd"
     - "04-spatial-operations.Rmd"  
-<<<<<<< HEAD
-    - "05-read-write-plot.Rmd"   
-    - "06-transform.Rmd"
-    - "eco.Rmd"
-=======
     - "05-transform.Rmd"
     - "06-read-write-plot.Rmd"
     - "08-location.Rmd"
->>>>>>> 828a7118
+    - "eco.Rmd"
+
 #    - "07-vector.Rmd"
 #    - "08-raster.Rmd"
 #    - "09-raster-vector.Rmd"
