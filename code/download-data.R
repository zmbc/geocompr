# Code used to download data from external sources

# cycle hire data (OSM) ---------------------------------------------------------
library(osmdata)
library(dplyr)
library(sf)
q = add_feature(opq = opq("London"), key = "network", value = "tfl_cycle_hire")
lnd_cycle_hire = osmdata_sf(q)
lnd_cycle_p = lnd_cycle_hire$osm_points
names(lnd_cycle_p)
lnd_cycle_p_mini = select(lnd_cycle_p, osm_id, name, capacity, cyclestreets_id, description)
cycle_hire_osm = lnd_cycle_p_mini
devtools::use_data(cycle_hire_osm)

object.size(lnd_cycle_p) / 1000000
object.size(lnd_cycle_p_mini) / 1000000

# cycle hire data (official) ---------------------------------------------------
library(osmdata)
library(dplyr)
library(sf)
cycle_hire = cycle_hire_orig = readr::read_csv("http://cyclehireapp.com/cyclehirelive/cyclehire.csv", col_names = FALSE, skip = TRUE)
c_names = c("id", "name", "area", "lat", "lon", "nbikes", "nempty")
names(cycle_hire) = c_names
cycle_hire_small = cycle_hire[c_names]
cycle_hire = st_as_sf(cycle_hire_small, coords = c("lon", "lat"))
plot(cycle_hire) # looks right
class(cycle_hire) # class sf and tbl
devtools::use_data(cycle_hire)


# worldbank  ---------------------------------------------------
# install.packages("wbstats")
# devtools::install_github("ropenscilabs/rnaturalearth")
library(wbstats)
library(rnaturalearth)
library(tidyverse)
library(sf)
library(viridis)

# query_lifeexp = wbsearch(pattern = "life expectancy")
# query_gdp = wbsearch("GDP")

wb_data_create = function(indicator, our_name, year, ...){
        df = wb(indicator = indicator, startdate = year, enddate = year, ...) %>%
                as_data_frame() %>%
                select(iso_a2=iso2c, value) %>%
                mutate(indicator = our_name) %>%
                spread(indicator, value)
        return(df)
}

## IMPORTANT - repeat if a server is down

data_pop = wb_data_create(indicator = "SP.POP.TOTL", our_name = "pop", year = 2014, country = "countries_only")
data_lifeexp = wb_data_create(indicator = "SP.DYN.LE00.IN", our_name = "lifeExp", year = 2014, country = "countries_only")
data_gdp = wb_data_create("NY.GDP.PCAP.PP.KD", "gdpPercap", year = 2014, country = "countries_only")

world_sf = ne_countries(returnclass = 'sf') %>%
        left_join(., data_pop, by = c('iso_a2')) %>%
        left_join(., data_lifeexp, by = c('iso_a2')) %>%
        left_join(., data_gdp, by = c('iso_a2')) %>%
        mutate(area_km2 = raster::area(as(., "Spatial")) / 1000000) %>%
        select(iso_a2, name_long, continent, region_un, subregion, type, area_km2, pop, lifeExp, gdpPercap)

# world_sf %>% st_write(., 'data/wrld.gpkg')

plot(world_sf)
ggplot(world_sf, aes(fill=pop)) +
        geom_sf() +
        scale_fill_viridis() +
        theme_void()

# zion borders ---------------------------------------------
library(sf)
library(tidyverse)

dir.create('data')
download.file("https://irma.nps.gov/DataStore/DownloadFile/570816", "data/nps_boundary.zip")
unzip("data/nps_boundary.zip", exdir = "data")
st_read('data/nps_boundary.shp') %>%
  filter(PARKNAME=="Zion") %>% 
  st_transform(., 26912) %>% 
  st_write('data/zion.gpkg', delete_dsn = TRUE)

dir(path="data", pattern="nps_boundary.*", full.names = TRUE) %>%
  file.remove(.)

# landsat -------------------------------------------------------
# https://aws.amazon.com/public-data-sets/landsat/
download_landsat8 = function(destination_filename, band){
  filename = paste0("http://landsat-pds.s3.amazonaws.com/L8/038/034/LC80380342015230LGN00/LC80380342015230LGN00_B", band, ".TIF")
  download.file(filename, destination_filename, method='auto')
}

download_landsat8('data/landsat_b2.tif', 2)
download_landsat8('data/landsat_b3.tif', 3)
download_landsat8('data/landsat_b4.tif', 4)
download_landsat8('data/landsat_b5.tif', 5)

# landsat crop
library(raster)
zion = st_read('data/zion.gpkg') %>% 
  st_buffer(., 500) %>% 
  as(., "Spatial") %>% 
  extent(.)

zion_crop = function(landsat_filename, zion){
  new_name = paste0(stringr::str_sub(landsat_filename, end=-5), '_zion.tif')
  landsat_filename %>% 
    raster(.) %>% 
    crop(., zion) %>% 
    writeRaster(., new_name, overwrite=TRUE, datatype="INT2U", options=c("COMPRESS=DEFLATE"))
  landsat_filename %>%
    file.remove(.)
}

zion_landsats = c('data/landsat_b2.tif',
                   'data/landsat_b3.tif',
                   'data/landsat_b4.tif',
                   'data/landsat_b5.tif')

zion_landsats %>% 
  map(~zion_crop(., zion))

### worldbank data -------------------------------------------------------------
library(wbstats)
library(tidyverse)
library(sf)
library(rnaturalearth)


wbsearch("HDI")
wbsearch("urbanization")
wbsearch("unemployment")
wbsearch("Population growth rate")
wbsearch("literacy")
# wbsearch("poverty")
# wbsearch("migration")
# wbsearch("net exports")
wbsearch("education")
# worldbank wiki

# query_lifeexp = wbsearch(pattern = "life expectancy")
# query_gdp = wbsearch("GDP")

wb_data_create = function(indicator, our_name, year, ...){
  df = wb(indicator = indicator, startdate = year, enddate = year, ...) %>%
    as_data_frame() %>%
    select(iso_a2=iso2c, value) %>%
    mutate(indicator = our_name) %>%
    spread(indicator, value)
  return(df)
}

## IMPORTANT - repeat if a server is down

data_hdi = wb_data_create(indicator = "UNDP.HDI.XD", our_name = "HDI", year = 2011, country = "countries_only")
data_urbanpop = wb_data_create(indicator = "SP.URB.TOTL", our_name = "urban_pop", year = 2014, country = "countries_only")
data_unemployment = wb_data_create(indicator = "SL.UEM.TOTL.NE.ZS", our_name = "unemployment", year = 2014, country = "countries_only")
data_popgrowth = wb_data_create(indicator = "SP.POP.GROW", our_name = "pop_growth", year = 2014, country = "countries_only")
data_literacy = wb_data_create(indicator = "SE.ADT.LITR.ZS", our_name = "literacy", year = 2014, country = "countries_only")
# data_tertiary_edu_per_100000 = wb_data_create(indicator = "UIS.TE_100000.56", our_name = "tertiary_edu_per_100000", year = 2014, country = "countries_only")

country_names = ne_countries(returnclass = 'sf') %>%
  select(name=name_long, iso_a2) %>% 
  st_set_geometry(., NULL)
  
<<<<<<< HEAD
world_df = data_hdi %>% 
=======
worldbank_df <- data_hdi %>% 
>>>>>>> 56283775
  full_join(., data_urbanpop, by = c('iso_a2')) %>%
  full_join(., data_unemployment, by = c('iso_a2')) %>%
  full_join(., data_popgrowth, by = c('iso_a2')) %>% 
  full_join(., data_literacy, by = c('iso_a2')) %>%
  # full_join(., data_tertiary_edu_per_100000, by = c('iso_a2')) %>% 
  right_join(., country_names, by = c('iso_a2')) %>% 
  select(name, everything()) %>% 
  mutate(name = stringi::stri_trans_general(name, "latin-ascii"))

write_csv(worldbank_df, 'data/worldbank_df.csv')
save(worldbank_df, file = "data/worldbank_df.rda", compress = "bzip2")<|MERGE_RESOLUTION|>--- conflicted
+++ resolved
@@ -166,11 +166,7 @@
   select(name=name_long, iso_a2) %>% 
   st_set_geometry(., NULL)
   
-<<<<<<< HEAD
 world_df = data_hdi %>% 
-=======
-worldbank_df <- data_hdi %>% 
->>>>>>> 56283775
   full_join(., data_urbanpop, by = c('iso_a2')) %>%
   full_join(., data_unemployment, by = c('iso_a2')) %>%
   full_join(., data_popgrowth, by = c('iso_a2')) %>% 
